#
# Copyright 2019, 2021 Lars Pastewka (U. Freiburg)
#           2018-2023 Petr Grigorev (Warwick U.)
#           2020 James Kermode (Warwick U.)
#           2019 Arnaud Allera (U. Lyon 1)
#           2019 Wolfram G. Nöhring (U. Freiburg)
#
# matscipy - Materials science with Python at the atomic-scale
# https://github.com/libAtoms/matscipy
#
# This program is free software: you can redistribute it and/or modify
# it under the terms of the GNU General Public License as published by
# the Free Software Foundation, either version 2 of the License, or
# (at your option) any later version.
#
# This program is distributed in the hope that it will be useful,
# but WITHOUT ANY WARRANTY; without even the implied warranty of
# MERCHANTABILITY or FITNESS FOR A PARTICULAR PURPOSE.  See the
# GNU General Public License for more details.
#
# You should have received a copy of the GNU General Public License
# along with this program.  If not, see <http://www.gnu.org/licenses/>.
#

"""Tools for studying structure and movement of dislocations."""

import numpy as np

from abc import ABCMeta

from scipy.optimize import minimize

from ase.lattice.cubic import (BodyCenteredCubic, FaceCenteredCubic,
                               Diamond, SimpleCubicFactory)
from ase.constraints import FixAtoms, StrainFilter
from ase.optimize import FIRE
from ase.optimize.precon import PreconLBFGS
from ase.build import bulk
from ase.calculators.lammpslib import LAMMPSlib
from ase.units import GPa  # unit conversion
from ase.io import read

from matscipy.neighbours import neighbour_list, mic
from matscipy.elasticity import fit_elastic_constants
<<<<<<< HEAD
from matscipy.elasticity import Voigt_6x6_to_full_3x3x3x3
from matscipy.elasticity import cubic_to_Voigt_6x6
=======
from matscipy.utils import validate_cubic_cell
>>>>>>> 04cab5ab


def make_screw_cyl(alat, C11, C12, C44,
                   cylinder_r=10, cutoff=5.5,
                   hard_core=False,
                   center=[0., 0., 0.],
                   l_extend=[0., 0., 0.],
                   symbol='W'):

    """Makes screw dislocation using atomman library

    Parameters
    ----------
    alat : float
        Lattice constant of the material.
    C11 : float
        C11 elastic constant of the material.
    C12 : float
        C12 elastic constant of the material.
    C44 : float
        C44 elastic constant of the material.
    cylinder_r : float
        radius of cylinder of unconstrained atoms around the
        dislocation  in angstrom
    cutoff : float
        Potential cutoff for Marinica potentials for FS cutoff = 4.4
    hard_core : bool
        Description of parameter `hard_core`.
    center : type
        The position of the dislocation core and the center of the
                 cylinder with FixAtoms condition
    l_extend : float
        extension of the box. used for creation of initial
        dislocation position with box equivalent to the final position
    symbol : string
        Symbol of the element to pass to ase.lattice.cubic.SimpleCubicFactory
        default is "W" for tungsten

    Returns
    -------
    disloc : ase.Atoms object
        screw dislocation cylinder.
    bulk : ase.Atoms object
        bulk disk used to generate dislocation
    u : np.array
        displacement per atom.
    """
    from atomman import ElasticConstants
    from atomman.defect import Stroh

    # Create a Stroh object with junk data
    stroh = Stroh(ElasticConstants(C11=141, C12=110, C44=98),
                  np.array([0, 0, 1]))

    axes = np.array([[1, 1, -2],
                     [-1, 1, 0],
                     [1, 1, 1]])

    c = ElasticConstants(C11=C11, C12=C12, C44=C44)
    burgers = alat * np.array([1., 1., 1.])/2.

    # Solving a new problem with Stroh.solve
    stroh.solve(c, burgers, axes=axes)

    # test the solution that it does not crash
    # pos_test = uc.set_in_units(np.array([12.4, 13.5, -10.6]), 'angstrom')
    # disp = stroh.displacement(pos_test)
    # print("displacement =", uc.get_in_units(disp, 'angstrom'), 'angstrom')

    unit_cell = BodyCenteredCubic(directions=axes.tolist(),
                                  size=(1, 1, 1), symbol=symbol,
                                  pbc=(False, False, True),
                                  latticeconstant=alat)

    # make the dislocation core center of the box
    disloCenterX = alat * np.sqrt(6.)/6.0
    disloCenterY = alat * np.sqrt(2.)/6.0

    unit_cell.positions[:, 0] -= disloCenterX
    unit_cell.positions[:, 1] -= disloCenterY

    # shift to move the fixed atoms boundary condition for the
    # configuration with shifted dislocation core
    shift_x = 2.0 * center[0]
    shift_y = 2.0 * center[1]

    l_shift_x = 2.0 * l_extend[0]
    l_shift_y = 2.0 * l_extend[1]

    # size of the cubic cell as a 112 direction
    Lx = int(round((cylinder_r + 3.*cutoff + shift_x + l_shift_x)
                   / (alat * np.sqrt(6.))))

    # size of the cubic cell as a 110 direction
    Ly = int(round((cylinder_r + 3.*cutoff + shift_y + l_shift_y)
                   / (alat * np.sqrt(2.))))
    # factor 2 to make sure odd number of images is translated
    # it is important for the correct centering of the dislocation core
    bulk = unit_cell * (2*Lx, 2*Ly, 1)
    # make 0, 0, at the center
    bulk.positions[:, 0] -= Lx * alat * np.sqrt(6.)
    bulk.positions[:, 1] -= Ly * alat * np.sqrt(2.)

    # wrap
    # bulk.set_scaled_positions(bulk.get_scaled_positions())
    # apply shear here:
    # bulk.cell *= D
    # bulk.positions *= D

    x, y, z = bulk.positions.T

    radius_x_y_zero = np.sqrt(x**2 + y**2)
    mask_zero = radius_x_y_zero < cylinder_r + 2.*cutoff

    radius_x_y_center = np.sqrt((x - center[0])**2 + (y - center[1])**2)
    mask_center = radius_x_y_center < cylinder_r + 2.*cutoff

    radius_x_y_l_shift = np.sqrt((x - l_extend[0])**2 + (y - l_extend[1])**2)
    mask_l_shift = radius_x_y_l_shift < cylinder_r + 2.*cutoff

    final_mask = mask_center | mask_zero | mask_l_shift
    # leave only atoms inside the cylinder
    bulk = bulk[final_mask]

    disloc = bulk.copy()
    # calculate and apply the displacements for atomic positions
    u = stroh.displacement(bulk.positions - center)
    u = -u if hard_core else u

    disloc.positions += u
    x, y, z = disloc.positions.T

    radius_x_y_zero = np.sqrt(x**2 + y**2)
    mask_zero = radius_x_y_zero > cylinder_r

    radius_x_y_center = np.sqrt((x - center[0])**2 + (y - center[1])**2)
    mask_center = radius_x_y_center > cylinder_r

    radius_x_y_l_shift = np.sqrt((x - l_extend[0])**2 + (y - l_extend[1])**2)
    mask_l_shift = radius_x_y_l_shift > cylinder_r

    fix_mask = mask_center & mask_zero & mask_l_shift
    # leave only atoms inside the cylinder
    fix_atoms = FixAtoms(mask=fix_mask)
    disloc.set_constraint(fix_atoms)

    # make an "region" array to map bulk and fixed atoms
    # all atoms are "MM" by default
    region = np.full_like(disloc, "MM")
    region[fix_mask] = np.full_like(disloc[fix_mask], "fixed")
    disloc.new_array("region", region)

    # center the atoms to avoid "lost atoms" error by lammps
    center_shift = np.diagonal(bulk.cell).copy()
    center_shift[2] = 0.0  # do not shift along z direction

    disloc.positions += center_shift / 2.0
    bulk.positions += center_shift / 2.0

    return disloc, bulk, u


def make_edge_cyl(alat, C11, C12, C44,
                  cylinder_r=10, cutoff=5.5,
                  symbol='W'):
    '''
    makes edge dislocation using atomman library

    cylinder_r - radius of cylinder of unconstrained atoms around the
                 dislocation  in angstrom

    cutoff - potential cutoff for Marinica potentials for FS cutoff = 4.4

    symbol : string
        Symbol of the element to pass to ase.lattice.cubic.SimpleCubicFactory
        default is "W" for tungsten
    '''
    from atomman import ElasticConstants
    from atomman.defect import Stroh
    # Create a Stroh object with junk data
    stroh = Stroh(ElasticConstants(C11=141, C12=110, C44=98),
                  np.array([0, 0, 1]))

    axes = np.array([[1, 1, 1],
                     [1, -1, 0],
                     [1, 1, -2]])

    c = ElasticConstants(C11=C11, C12=C12, C44=C44)
    burgers = alat * np.array([1., 1., 1.])/2.

    # Solving a new problem with Stroh.solve
    # Does not work with the new version of atomman
    stroh.solve(c, burgers, axes=axes)

    unit_cell = BodyCenteredCubic(directions=axes.tolist(),
                                  size=(1, 1, 1), symbol='W',
                                  pbc=(False, False, True),
                                  latticeconstant=alat)

    bulk = unit_cell.copy()

    # shift to make the zeros of the cell between the atomic planes
    # and under the midplane on Y axes
    X_midplane_shift = (1.0/3.0)*alat*np.sqrt(3.0)/2.0
    Y_midplane_shift = 0.25*alat*np.sqrt(2.0)

    bulk_shift = [X_midplane_shift,
                  Y_midplane_shift,
                  0.0]

    bulk.positions += bulk_shift

    tot_r = cylinder_r + cutoff + 0.01

    Lx = int(round(tot_r/(alat*np.sqrt(3.0)/2.0)))
    Ly = int(round(tot_r/(alat*np.sqrt(2.))))

    # factor 2 to make sure odd number of images is translated
    # it is important for the correct centering of the dislocation core
    bulk = bulk * (2*Lx, 2*Ly, 1)

    center_shift = [Lx * alat * np.sqrt(3.0)/2.,
                    Ly * alat * np.sqrt(2.),
                    0.0]

    bulk.positions -= center_shift

    ED = bulk.copy()

    disp = stroh.displacement(ED.positions)

    ED.positions += disp

    x, y, z = ED.positions.T
    radius_x_y_zero = np.sqrt(x**2 + y**2)
    mask = radius_x_y_zero < tot_r

    ED = ED[mask]
    bulk = bulk[mask]

    bulk.write("before.xyz")

    ED.write("after_disp.xyz")

    x, y, z = ED.positions.T
    radius_x_y_zero = np.sqrt(x**2 + y**2)
    mask_zero = radius_x_y_zero > cylinder_r
    fix_atoms = FixAtoms(mask=mask_zero)

    ED.set_constraint(fix_atoms)

    x, y, z = bulk.positions.T
    # move lower left segment
    bulk.positions[(y < 0.0) & (x < X_midplane_shift)] -= [alat * np.sqrt(3.0) / 2.0, 0.0, 0.0]
    # make the dislocation extra half plane center
    bulk.positions += [(1.0/3.0)*alat*np.sqrt(3.0)/2.0, 0.0, 0.0]

    return ED, bulk


def plot_vitek(dislo, bulk,
               alat=3.16, plot_axes=None, xyscale=10):
    """
    Plots vitek map from ase configurations.

    Parameters
    ----------
    dislo : ase.Atoms
        Dislocation configuration.
    bulk : ase.Atoms
        Corresponding bulk configuration for calculation of displacements.
    alat : float
        Lattice parameter for calculation of neighbour list cutoff.
    plot_axes : matplotlib.Axes.axes object
        Existing axes to plot on, allows to pass existing matplotlib axes
        have full control of the graph outside the function.
        Makes possible to plot multiple differential displacement
        maps using subplots.
        Default is None, then new graph is created by plt.subplots()
        Description of parameter `plot_axes`.
    xyscale : float
        xyscale of the graph

    Returns
    -------
    None
    """
    from atomman import load
    from atomman.defect import differential_displacement

    lengthB = 0.5*np.sqrt(3.)*alat
    burgers = np.array([0.0, 0.0, lengthB])

    base_system = load("ase_Atoms", bulk)
    disl_system = load("ase_Atoms", dislo)

    neighborListCutoff = 0.95 * alat

    # plot window is +-10 angstroms from center in x,y directions,
    # and one Burgers vector thickness along z direction
    x, y, _ = bulk.positions.T

    plot_range = np.array([[x.mean() - xyscale, x.mean() + xyscale],
                          [y.mean() - xyscale, y.mean() + xyscale],
                          [-0.1, alat * 3.**(0.5) / 2.]])

    # This scales arrows such that b/2 corresponds to the
    # distance between atoms on the plot
    plot_scale = 1.885618083

    _ = differential_displacement(base_system, disl_system,
                                  burgers,
                                  cutoff=neighborListCutoff,
                                  xlim=plot_range[0],
                                  ylim=plot_range[1],
                                  zlim=plot_range[2],
                                  matplotlib_axes=plot_axes,
                                  plot_scale=plot_scale)


def show_NEB_configurations(images, bulk, xyscale=7,
                            show=True, core_positions=None):
    """
    Plots Vitek differential displacement maps for the list of images
    for example along the NEB path.

    Parameters
    ----------
    images : list of ase.Atoms
        List of configurations with dislocations.
    bulk : ase.Atoms
        Corresponding bulk configuration for calculation of displacements.
    xyscale : float
        xyscale of the graph
    show : bool
        Show the figure after plotting. Default is True.
    core_positions : list
        [x, y] position of dislocation core to plot

    Returns
    -------
    figure
        If the show is False else returns None
    """
    import matplotlib.pyplot as plt

    n_images = len(images)
    fig2 = plt.figure(figsize=(n_images * 4, 4))

    for i, image in enumerate(images):
        ax1 = fig2.add_subplot(1, n_images, i + 1)
        plot_vitek(image, bulk, plot_axes=ax1, xyscale=xyscale)
        if core_positions is not None:
            x, y = core_positions[i]
            ax1.scatter(x, y, marker="+", s=200, c='C1')
    if show:
        fig2.show()
        return None
    else:
        return fig2


def show_configuration(disloc, bulk, u, fixed_mask=None):
    """shows the displacement fixed atoms."""
    import matplotlib.pyplot as plt
    fig = plt.figure(figsize=(16, 4))

    ax1 = fig.add_subplot(131)
    ax1.set_title(r"z displacement, $\AA$")
    sc = ax1.scatter(bulk.positions[:, 0], bulk.positions[:, 1], c=u.T[2])
    ax1.axvline(0.0, color="red", linestyle="dashed")
    ax1.set_xlabel(r"x, $\AA$")
    ax1.set_ylabel(r"y, $\AA$")
    plt.colorbar(sc)

    ax2 = fig.add_subplot(132)
    ax2.set_title(r"x displacement, $\AA$")
    sc = ax2.scatter(bulk.positions[:, 0], bulk.positions[:, 1], c=u.T[0])
    ax2.set_xlabel(r"x, $\AA$")
    ax2.set_ylabel(r"y, $\AA$")
    plt.colorbar(sc, format="%.1e")

    ax3 = fig.add_subplot(133)
    ax3.set_title(r"y displacement, $\AA$")
    sc = ax3.scatter(bulk.positions[:, 0], bulk.positions[:, 1], c=u.T[1])
    plt.colorbar(sc, format="%.1e")
    ax3.set_xlabel(r"x, $\AA$")
    ax3.set_ylabel(r"y, $\AA$")

    if fixed_mask is not None:

        ax1.scatter(bulk.positions[fixed_mask, 0],
                    bulk.positions[fixed_mask, 1], c="k")

        ax2.scatter(bulk.positions[fixed_mask, 0],
                    bulk.positions[fixed_mask, 1], c="k")

        ax3.scatter(bulk.positions[fixed_mask, 0],
                    bulk.positions[fixed_mask, 1], c="k")

    plt.show()

    return None


def get_elastic_constants(pot_path=None,
                          calculator=None,
                          delta=1e-2,
                          symbol="W"):
    """
    return lattice parameter, and cubic elastic constants: C11, C12, 44
    using matscipy function
    pot_path - path to the potential

    symbol : string
        Symbol of the element to pass to ase.lattice.cubic.SimpleCubicFactory
        default is "W" for tungsten
    """

    unit_cell = bulk(symbol, cubic=True)

    if (pot_path is not None) and (calculator is None):
        # create lammps calculator with the potential
        lammps = LAMMPSlib(lmpcmds=["pair_style eam/fs",
                           "pair_coeff * * %s W" % pot_path],
                           atom_types={'W': 1}, keep_alive=True)
        calculator = lammps

    unit_cell.calc = calculator

    #   simple calculation to get the lattice constant and cohesive energy
    #    alat0 = W.cell[0][1] - W.cell[0][0]
    sf = StrainFilter(unit_cell)
    # or UnitCellFilter(W)
    # -> to minimise wrt pos, cell
    opt = FIRE(sf)
    opt.run(fmax=1e-4)  # max force in eV/A
    alat = unit_cell.cell.lengths()[0]
    #    print("a0 relaxation %.4f --> %.4f" % (a0, a))
    #    e_coh = W.get_potential_energy()
    #    print("Cohesive energy %.4f" % e_coh)

    Cij, Cij_err = fit_elastic_constants(unit_cell,
                                         symmetry="cubic",
                                         delta=delta)

    Cij = Cij/GPa  # unit conversion to GPa

    elasticMatrix3x3 = Cij[:3, :3]
    # average of diagonal elements: C11, C22, C33
    C11 = elasticMatrix3x3.diagonal().mean()
    # make mask to extract non diagonal elements
    mask = np.ones((3, 3), dtype=bool)
    np.fill_diagonal(mask, False)

    # average of all non diagonal elements from 1 to 3
    C12 = elasticMatrix3x3[mask].mean()

    # average of diagonal elements from 4 till 6: C44, C55, C66,
    C44 = Cij[3:, 3:].diagonal().mean()

    # A = 2.*C44/(C11 - C12)

    if (pot_path is not None) and (calculator is None):
        lammps.lmp.close()

    return alat, C11, C12, C44


def make_barrier_configurations(elastic_param=None,
                                pot_path=None, calculator=None,
                                cylinder_r=10, hard_core=False, **kwargs):
    """Creates the initial and final configurations for the NEB calculation
        The positions in FixedAtoms constrained region are average between
        final and initial configurations

    Parameters
    ----------
    pot_path : string
        Path to the potential file.
    calculator : type
        Description of parameter `calculator`.
    cylinder_r : float
        Radius of cylinder of unconstrained atoms around the
                    dislocation  in angstrom.
    hard_core : bool
        Type of the core hard or soft.
        If hard is chosen the displacement field is reversed.
    **kwargs :
        Keyword arguments to pass to make_screw_cyl() function.

    Returns
    -------
    disloc_ini : ase.Atoms
        Initial dislocation configuration.
    disloc_fin : ase.Atoms
        Final dislocation configuration.
    bulk : ase.Atoms
        Perfect bulk configuration for Vitek displacement maps

    """

    if pot_path is not None:
        alat, C11, C12, C44 = get_elastic_constants(pot_path=pot_path)
        # get the cutoff from the potential file
        with open(pot_path) as potfile:
            for i, tmp_str in enumerate(potfile):
                if i == 4:  # read the last number in the fifth line
                    cutoff = float(tmp_str.split()[-1])
                    break

    elif calculator is not None:
        alat, C11, C12, C44 = get_elastic_constants(calculator=calculator)
        cutoff = 5.0  # the value for training data for GAP from paper

    elif elastic_param is not None:
        alat, C11, C12, C44 = elastic_param
        cutoff = 5.5

    cent_x = np.sqrt(6.0) * alat / 3.0
    center = [cent_x, 0.0, 0.0]

    disloc_ini, bulk_ini, __ = make_screw_cyl(alat, C11, C12, C44,
                                              cylinder_r=cylinder_r,
                                              cutoff=cutoff,
                                              hard_core=hard_core,
                                              l_extend=center, **kwargs)

    disloc_fin, __, __ = make_screw_cyl(alat, C11, C12, C44,
                                        cylinder_r=cylinder_r,
                                        cutoff=cutoff,
                                        hard_core=hard_core,
                                        center=center, **kwargs)

    # get the fixed atoms constrain
    FixAtoms = disloc_ini.constraints[0]
    # get the indices of fixed atoms
    fixed_atoms_indices = FixAtoms.get_indices()

    # make the average position of fixed atoms
    # between initial and the last position
    ini_fix_pos = disloc_ini.get_positions()[fixed_atoms_indices]
    fin_fix_pos = disloc_fin.get_positions()[fixed_atoms_indices]

    new_av_pos = (ini_fix_pos + fin_fix_pos)/2.0

    positions = disloc_ini.get_positions()
    positions[fixed_atoms_indices] = new_av_pos
    disloc_ini.set_positions(positions, apply_constraint=False)

    positions = disloc_fin.get_positions()
    positions[fixed_atoms_indices] = new_av_pos
    disloc_fin.set_positions(positions, apply_constraint=False)

    return disloc_ini, disloc_fin, bulk_ini


def make_screw_cyl_kink(alat, C11, C12, C44, cylinder_r=40,
                        kink_length=26, kind="double", **kwargs):
    """
    Function to create kink configuration based on make_screw_cyl() function.
    Double kink configuration is in agreement with
    quadrupoles in terms of formation energy.
    Single kink configurations provide correct and stable structure,
    but formation energy is not accessible?

    Parameters
    ----------
    alat : float
        Lattice constant of the material.
    C11 : float
        C11 elastic constant of the material.
    C12 : float
        C12 elastic constant of the material.
    C44 : float
        C44 elastic constant of the material.
    cylinder_r : float
        radius of cylinder of unconstrained atoms around the
        dislocation  in angstrom
    kink_length : int
        Length of the cell per kink along b in unit of b, must be even.
    kind : string
        kind of the kink: right, left or double
    **kwargs :
        Keyword arguments to pass to make_screw_cyl() function.

    Returns
    -------
    kink : ase.atoms
        kink configuration
    reference_straight_disloc : ase.atoms
        reference straight dislocation configuration
    large_bulk : ase.atoms
        large bulk cell corresponding to the kink configuration
    """
    b = np.sqrt(3.0) * alat / 2.0
    cent_x = np.sqrt(6.0) * alat / 3.0

    (disloc_ini,
     disloc_fin,
     bulk_ini) = make_barrier_configurations((alat, C11, C12, C44),
                                             cylinder_r=cylinder_r,
                                             **kwargs)

    if kind == "double":

        large_bulk = bulk_ini * [1, 1, 2 * kink_length]
        reference_straight_disloc = disloc_ini * [1, 1, 2 * kink_length]

        if kink_length % 2:
            print("WARNING: length is not even!")

        kink = disloc_ini * [1, 1, kink_length // 2]
        middle_kink = disloc_fin * [1, 1, kink_length]

        middle_kink.positions += np.array((0.0, 0.0, kink.get_cell()[2][2]))

        kink.constraints[0].index = np.append(kink.constraints[0].index,
                                              middle_kink.constraints[0].get_indices() + len(kink))
        kink.extend(middle_kink)
        kink.cell[2][2] += middle_kink.cell[2][2]

        upper_kink = disloc_ini * [1, 1, kink_length // 2]
        upper_kink.positions += np.array((0.0, 0.0, kink.get_cell()[2][2]))

        kink.constraints[0].index = np.append(kink.constraints[0].index,
                                              upper_kink.constraints[0].get_indices() + len(kink))
        kink.extend(upper_kink)
        kink.cell[2][2] += upper_kink.cell[2][2]

    elif kind == "right":

        large_bulk = bulk_ini * [1, 1, kink_length]
        reference_straight_disloc = disloc_ini * [1, 1, kink_length]

        kink = disloc_ini * [1, 1, kink_length // 2]
        upper_disloc = disloc_fin * [1, 1, kink_length // 2]

        upper_disloc.positions += np.array((0.0, 0.0, kink.cell[2][2]))

        kink.extend(upper_disloc)
        kink.constraints[0].index = np.append(kink.constraints[0].index,
                                              upper_disloc.constraints[0].get_indices() + len(kink))
        kink.cell[2][2] += upper_disloc.cell[2][2]

        # we have to adjust the cell to make the kink vector periodic
        # here we remove two atomic rows. it is nicely explained in the paper
        _, _, z = large_bulk.positions.T
        right_kink_mask = z < large_bulk.cell[2][2] - 2.0 * b / 3 - 0.01

        kink = kink[right_kink_mask]

        cell = kink.cell.copy()

        # right kink is created when the kink vector is in positive x direction
        # assuming (x, y, z) is right group of vectors
        cell[2][0] += cent_x
        cell[2][2] -= 2.0 * b / 3.0
        kink.set_cell(cell, scale_atoms=False)

        # make sure all the atoms are removed and cell is modified
        # for the bulk as well.
        large_bulk.cell[2][0] += cent_x
        large_bulk.cell[2][2] -= 2.0 * b / 3.0
        large_bulk = large_bulk[right_kink_mask]
        for constraint in kink.constraints:
            large_bulk.set_constraint(constraint)

    elif kind == "left":

        large_bulk = bulk_ini * [1, 1, kink_length]
        reference_straight_disloc = disloc_ini * [1, 1, kink_length]

        kink = disloc_fin * [1, 1, kink_length // 2]

        upper_disloc = disloc_ini * [1, 1, kink_length // 2]
        upper_disloc.positions += np.array((0.0, 0.0, kink.cell[2][2]))

        kink.extend(upper_disloc)
        kink.constraints[0].index = np.append(kink.constraints[0].index,
                                              upper_disloc.constraints[0].get_indices() + len(kink))
        kink.cell[2][2] += upper_disloc.cell[2][2]

        # we have to adjust the cell to make the kink vector periodic
        # here we remove one atomic row. it is nicely explained in the paper
        _, _, z = large_bulk.positions.T
        left_kink_mask = z < large_bulk.cell[2][2] - 1.0 * b / 3 - 0.01

        kink = kink[left_kink_mask]

        cell = kink.cell.copy()

        # left kink is created when the kink vector is in negative x direction
        # assuming (x, y, z) is right group of vectors
        cell[2][0] -= cent_x
        cell[2][2] -= 1.0 * b / 3.0
        kink.set_cell(cell, scale_atoms=False)

        # make sure all the atoms are removed and cell is modified
        # for the bulk as well.
        large_bulk.cell[2][0] -= cent_x
        large_bulk.cell[2][2] -= 1.0 * b / 3.0
        large_bulk = large_bulk[left_kink_mask]
        for constraint in kink.constraints:
            large_bulk.set_constraint(constraint)

    else:
        raise ValueError('Kind must be "right", "left" or "double"')

    return kink, reference_straight_disloc, large_bulk


def slice_long_dislo(kink, kink_bulk, b):
    """Function to slice a long dislocation configuration to perform
       dislocation structure and core position analysis

    Parameters
    ----------
    kink : ase.Atoms
        kink configuration to slice
    kink_bulk : ase.Atoms
        corresponding bulk configuration to perform mapping for slicing
    b : float
        burgers vector b should be along z direction


    Returns
    -------
    sliced_kink : list of [sliced_bulk, sliced_kink]
        sliced configurations 1 b length each
    disloc_z_positions : float
        positions of each sliced configuration (center along z)
    """

    if not len(kink) == len(kink_bulk):
        raise ValueError('"kink" and "kink_bulk" must be same size')

    n_slices = int(np.round(kink.cell[2][2] / b * 3))
    atom_z_positions = kink_bulk.positions.T[2]

    kink_z_length = kink_bulk.cell[2][2]

    sliced_kink = []
    disloc_z_positions = []

    for slice_id in range(n_slices):

        shift = slice_id * b / 3.0

        upper_bound = 5.0 * b / 6.0 + shift
        lower_bound = -b / 6.0 + shift

        if upper_bound < kink_z_length:

            mask = np.logical_and(atom_z_positions < upper_bound,
                                  atom_z_positions > lower_bound)

            bulk_slice = kink_bulk.copy()[mask]
            kink_slice = kink.copy()[mask]

        else:  # take into account PBC at the end of the box

            upper_mask = atom_z_positions < (upper_bound - kink_z_length)

            mask = np.logical_or(upper_mask,
                                 atom_z_positions > lower_bound)

            bulk_slice = kink_bulk.copy()[mask]
            kink_slice = kink.copy()[mask]

            # move the bottom atoms on top of the box
            kink_slice.positions[upper_mask[mask]] += np.array(kink_bulk.cell[2])

            bulk_slice.positions[upper_mask[mask]] += np.array((kink_bulk.cell[2]))

        # print(kink_bulk[mask].positions.T[2].max())
        # print(kink_bulk[mask].positions.T[2].min())

        bulk_slice.positions -= np.array((0.0, 0.0, shift))
        kink_slice.positions -= np.array((0.0, 0.0, shift))

        bulk_slice.cell = kink_bulk.cell
        bulk_slice.cell[2][2] = b
        bulk_slice.cell[2][0] = 0

        kink_slice.cell = kink_bulk.cell
        kink_slice.cell[2][2] = b
        kink_slice.cell[2][0] = 0

        sliced_kink.append([bulk_slice, kink_slice])
        disloc_z_positions.append(b / 3.0 + shift)

    disloc_z_positions = np.array(disloc_z_positions)

    return sliced_kink, disloc_z_positions


def compare_configurations(dislo, bulk, dislo_ref, bulk_ref,
                           alat, cylinder_r=None, print_info=True, remap=True,
                           bulk_neighbours=None, origin=(0., 0.)):
    """Compares two dislocation configurations based on the gradient of
       the displacements along the bonds.

    Parameters
    ----------
    dislo : ase.Atoms
        Dislocation configuration.
    bulk : ase.Atoms
        Corresponding bulk configuration for calculation of displacements.
    dislo_ref : ase.Atoms
        Reference dislocation configuration.
    bulk_ref : ase.Atoms
        Corresponding reference bulk configuration
        for calculation of displacements.
    alat : float
        Lattice parameter for calculation of neghbour list cutoff.
    cylinder_r : float or None
        Radius of region of comparison around the dislocation coreself.
        If None makes global comparison based on the radius of
        `dislo` configuration, else compares the regions with `cylinder_r`
        around the dislocation core position.
    print_info : bool
        Flag to switch print statement about the type of the comparison
    remap: bool
        Flag to swtich off remapping of atoms between deformed and reference
        configurations. Only set this to true if atom order is the same!
    bulk_neighbours:
        Optionally pass in bulk neighbours as a tuple (bulk_i, bulk_j)
    origin: tuple
        Optionally pass in coordinate origin (x0, y0)

    Returns
    -------
    float
        The Du norm of the differences per atom.

    """

    x0, y0 = origin
    x, y, __ = bulk.get_positions().T
    x -= x0
    y -= y0
    radius = np.sqrt(x ** 2 + y ** 2)

    if cylinder_r is None:
        cutoff_radius = radius.max() - 10.

        if print_info:
            print("Making a global comparison with radius %.2f" % cutoff_radius)

    else:
        cutoff_radius = cylinder_r
        if print_info:
            print("Making a local comparison with radius %.2f" % cutoff_radius)

    cutoff_mask = radius < cutoff_radius
    second_NN_distance = alat
    if bulk_neighbours is None:
        bulk_i, bulk_j = neighbour_list('ij', bulk_ref, second_NN_distance)
    else:
        bulk_i, bulk_j = bulk_neighbours

    I_core, J_core = np.array([(i, j) for i, j in zip(bulk_i, bulk_j) if cutoff_mask[i]]).T

    if remap:
        mapping = {}
        for i in range(len(bulk)):
            mapping[i] = np.linalg.norm(bulk_ref.positions -
                                        bulk.positions[i], axis=1).argmin()
    else:
        mapping = dict(zip(list(range(len(bulk))),
                           list(range(len(bulk)))))

    u_ref = dislo_ref.positions - bulk_ref.positions

    u = dislo.positions - bulk.positions
    u_extended = np.zeros(u_ref.shape)
    u_extended[list(mapping.values()), :] = u

    du = u_extended - u_ref

    Du = np.linalg.norm(np.linalg.norm(mic(du[J_core, :] - du[I_core, :],
                                           bulk.cell), axis=1))
    return Du


def cost_function(pos, dislo, bulk, cylinder_r, elastic_param,
                  hard_core=False, print_info=True, remap=True,
                  bulk_neighbours=None, origin=(0, 0)):
    """Cost function for fitting analytical displacement field
       and detecting dislocation core position. Uses `compare_configurations`
       function for the minimisation of the core position.

    Parameters
    ----------
    pos : list of float
        Positions of the core to build the analytical solution [x, y].
    dislo : ase.Atoms
        Dislocation configuration.
    bulk : ase.Atoms
        Corresponding bulk configuration for calculation of displacements.
    cylinder_r : float or None
        Radius of region of comparison around the dislocation coreself.
        If None makes global comparison based on the radius of
        `dislo` configuration, else compares the regions with `cylinder_r`
        around the dislocation core position.
    elastic_param : list of float
        List containing alat, C11, C12, C44
    hard_core : bool
        type of the core True for hard
    print_info : bool
        Flag to switch print statement about the type of the comparison
    bulk_neighbours: tuple or None
        Optionally pass in neighbour list for bulk reference config to save
        computing it each time.
    origin: tuple
        Optionally pass in coordinate origin (x0, y0)

    Returns
    -------
    float
        Error for optimisation (result from `compare_configurations` function)

    """
    from atomman import ElasticConstants
    from atomman.defect import Stroh

    # Create a Stroh ojbect with junk data
    stroh = Stroh(ElasticConstants(C11=141, C12=110, C44=98),
                  np.array([0, 0, 1]))

    axes = np.array([[1, 1, -2],
                    [-1, 1, 0],
                    [1, 1, 1]])

    alat, C11, C12, C44 = elastic_param

    c = ElasticConstants(C11=C11, C12=C12, C44=C44)
    burgers = alat * np.array([1., 1., 1.])/2.

    # Solving a new problem with Stroh.solve
    stroh.solve(c, burgers, axes=axes)

    x0, y0 = origin
    center = (pos[0], pos[1], 0.0)
    u = stroh.displacement(bulk.positions - center)
    u = -u if hard_core else u

    dislo_guess = bulk.copy()
    dislo_guess.positions += u

    err = compare_configurations(dislo, bulk,
                                 dislo_guess, bulk,
                                 alat, cylinder_r=cylinder_r,
                                 print_info=print_info, remap=remap,
                                 bulk_neighbours=bulk_neighbours,
                                 origin=origin)

    return err


def fit_core_position(dislo_image, bulk, elastic_param, hard_core=False,
                      core_radius=10, current_pos=None, bulk_neighbours=None,
                      origin=(0, 0)):
    """
    Use `cost_function()` to fit atomic positions to Stroh solution with

    `scipy.optimize.minimize` is used to perform the fit using Powell's method.

    Parameters
    ----------

    dislo_image: ase.atoms.Atoms
    bulk: ase.atoms.Atoms
    elastic_param: array-like
        [alat, C11, C12, C44]
    hard_core: bool
    core_radius: float
    current_pos: array-like
        array [core_x, core_y] containing initial guess for core position
    bulk_neighbours: tuple
        cache of bulk neigbbours to speed up calcualtion. Should be a
        tuple (bulk_I, bulk_J) as returned by
        `matscipy.neigbbours.neighbour_list('ij', bulk, alat)`.
    origin: tuple
        Optionally pass in coordinate origin (x0, y0)

    Returns
    -------

    core_pos - array [core_x, core_y]

    """
    if current_pos is None:
        current_pos = origin
    res = minimize(cost_function, current_pos, args=(
                    dislo_image, bulk, core_radius, elastic_param,
                    hard_core, False, False, bulk_neighbours, origin),
                   method='Powell', options={'xtol': 1e-2, 'ftol': 1e-2})
    return res.x


def fit_core_position_images(images, bulk, elastic_param,
                             bulk_neighbours=None,
                             origin=(0, 0)):
    """
    Call fit_core_position() for a list of Atoms objects, e.g. NEB images

    Parameters
    ----------
    images: list
        list of Atoms object for dislocation configurations
    bulk: ase.atoms.Atoms
        bulk reference configuration
    elastic_param: list
        as for `fit_core_position()`.
    bulk_neighbours:
        as for `fit_core_position()`.
    origin: tuple
        Optionally pass in coordinate origin (x0, y0)

    Returns
    -------
    core_positions: array of shape `(len(images), 2)`
    """
    core_positions = []
    core_position = images[0].info.get('core_position', origin)
    for dislo in images:
        dislo_tmp = dislo.copy()
        core_position = fit_core_position(dislo_tmp, bulk, elastic_param,
                                          current_pos=dislo.info.get(
                                              'core_position', core_position),
                                          bulk_neighbours=bulk_neighbours,
                                          origin=origin)
        dislo.info['core_position'] = core_position
        core_positions.append(core_position)

    return np.array(core_positions)


def screw_cyl_tetrahedral(alat, C11, C12, C44,
                          scan_r=15,
                          symbol="W",
                          imp_symbol='H',
                          hard_core=False,
                          center=(0., 0., 0.)):
    """Generates a set of tetrahedral positions with `scan_r` radius.
       Applies the screw dislocation displacement for creating an initial guess
       for the H positions at dislocation core.

    Parameters
    ----------
    alat : float
        Lattice constant of the material.
    C11 : float
        C11 elastic constant of the material.
    C12 : float
        C12 elastic constant of the material.
    C44 : float
        C44 elastic constant of the material.
    scan_r : float
        Radius of the region to create tetrahedral positions.
    symbol : string
        Symbol of the element to pass to ase.lattuce.cubic.SimpleCubicFactory
        default is "W" for tungsten
    imp_symbol : string
        Symbol of the elemnt to pass creat Atoms object
        default is "H" for hydrogen
    hard_core : float
        Type of the dislocatino core if True then -u
        (sign of displacement is flipped) is applied.
        Default is False i.e. soft core is created.


    center : tuple of floats
        Coordinates of dislocation core (center) (x, y, z).
        Default is (0., 0., 0.)

    Returns
    -------
    ase.Atoms object
        Atoms object with predicted tetrahedral
        positions around dislocation core.

    """
    from atomman import ElasticConstants
    from atomman.defect import Stroh

    axes = np.array([[1, 1, -2],
                     [-1, 1, 0],
                     [1, 1, 1]])

    unit_cell = BodyCenteredCubic(directions=axes.tolist(),
                                  size=(1, 1, 1), symbol=symbol,
                                  pbc=(False, False, True),
                                  latticeconstant=alat)

    BCCTetras = BodyCenteredCubicTetrahedralFactory()

    impurities = BCCTetras(directions=axes.tolist(),
                           size=(1, 1, 1),
                           symbol=imp_symbol,
                           pbc=(False, False, True),
                           latticeconstant=alat)

    impurities = impurities[impurities.positions.T[2] < alat*1.2]
    impurities.set_cell(unit_cell.get_cell())
    impurities.wrap()

    disloCenterY = alat * np.sqrt(2.)/6.0
    disloCenterX = alat * np.sqrt(6.)/6.0

    impurities.positions[:, 0] -= disloCenterX
    impurities.positions[:, 1] -= disloCenterY

    # size of the cubic cell as a 112 direction
    Lx = int(round((scan_r)/(alat * np.sqrt(6.))))

    # size of the cubic cell as a 110 direction
    Ly = int(round((scan_r) / (alat * np.sqrt(2.))))
    # factor 2 to ,ake shure odd number of images is translated
    # it is important for the correct centering of the dislocation core
    bulk_tetra = impurities * (2*(Lx + 1), 2*(Ly + 1), 1)
    # make 0, 0, at the center

    # make 0, 0, at the center
    bulk_tetra.positions[:, 0] -= (Lx + 1) * alat * np.sqrt(6.) - center[0]
    bulk_tetra.positions[:, 1] -= (Ly + 1) * alat * np.sqrt(2.) - center[1]

    x, y, z = bulk_tetra.positions.T

    radius_x_y_zero = np.sqrt(x**2 + y**2)
    mask_zero = radius_x_y_zero < scan_r

    radius_x_y_center = np.sqrt((x - center[0])**2 + (y - center[1])**2)
    mask_center = radius_x_y_center < scan_r

    final_mask = mask_center | mask_zero
    # leave only atoms inside the cylinder
    bulk_tetra = bulk_tetra[final_mask]

    # Create a Stroh object with junk data
    stroh = Stroh(ElasticConstants(C11=141, C12=110, C44=98),
                  np.array([0, 0, 1]))

    c = ElasticConstants(C11=C11, C12=C12, C44=C44)
    burgers = alat * np.array([1., 1., 1.])/2.

    # Solving a new problem with Stroh.solve
    stroh.solve(c, burgers, axes=axes)

    dislo_tetra = bulk_tetra.copy()

    impurities_u = stroh.displacement(bulk_tetra.positions - center)
    impurities_u = -impurities_u if hard_core else impurities_u

    dislo_tetra.positions += impurities_u

    return dislo_tetra


def screw_cyl_octahedral(alat, C11, C12, C44,
                         scan_r=15,
                         symbol="W",
                         imp_symbol='H',
                         hard_core=False,
                         center=(0., 0., 0.)):
    """Generates a set of octahedral positions with `scan_r` radius.
       Applies the screw dislocation displacement for creating an initial guess
       for the H positions at dislocation core.

    Parameters
    ----------
    alat : float
        Lattice constant of the material.
    C11 : float
        C11 elastic constant of the material.
    C12 : float
        C12 elastic constant of the material.
    C44 : float
        C44 elastic constant of the material.
    symbol : string
        Symbol of the element to pass to ase.lattuce.cubic.SimpleCubicFactory
        default is "W" for tungsten
    imp_symbol : string
        Symbol of the elemnt to pass creat Atoms object
        default is "H" for hydrogen
    symbol : string
        Symbol of the elemnt to pass creat Atoms object
    hard_core : float
        Type of the dislocatino core if True then -u
        (sign of displacement is flipped) is applied.
        Default is False i.e. soft core is created.
    center : tuple of floats
        Coordinates of dislocation core (center) (x, y, z).
        Default is (0., 0., 0.)

    Returns
    -------
    ase.Atoms object
        Atoms object with predicted tetrahedral
        positions around dislocation core.

    """
    # TODO: Make one function for impurities and pass factory to it:
    # TODO: i.e. octahedral or terahedral

    from atomman import ElasticConstants
    from atomman.defect import Stroh

    axes = np.array([[1, 1, -2],
                     [-1, 1, 0],
                     [1, 1, 1]])

    unit_cell = BodyCenteredCubic(directions=axes.tolist(),
                                  size=(1, 1, 1), symbol=symbol,
                                  pbc=(False, False, True),
                                  latticeconstant=alat)

    BCCOctas = BodyCenteredCubicOctahedralFactory()

    impurities = BCCOctas(directions=axes.tolist(),
                          size=(1, 1, 1), symbol=imp_symbol,
                          pbc=(False, False, True),
                          latticeconstant=alat)

    impurities = impurities[impurities.positions.T[2] < alat*1.2]
    impurities.set_cell(unit_cell.get_cell())
    impurities.wrap()

    disloCenterY = alat * np.sqrt(2.)/6.0
    disloCenterX = alat * np.sqrt(6.)/6.0

    impurities.positions[:, 0] -= disloCenterX
    impurities.positions[:, 1] -= disloCenterY

    L = int(round(2.0*scan_r/(alat*np.sqrt(2.)))) + 1

    bulk_octa = impurities * (L, L, 1)

    # make 0, 0, at the center
    bulk_octa.positions[:, 0] -= L * alat * np.sqrt(6.)/2. - center[0]
    bulk_octa.positions[:, 1] -= L * alat * np.sqrt(2.)/2. - center[1]

    x, y, z = bulk_octa.positions.T

    radius_x_y_zero = np.sqrt(x**2 + y**2)
    mask_zero = radius_x_y_zero < scan_r

    radius_x_y_center = np.sqrt((x - center[0])**2 + (y - center[1])**2)
    mask_center = radius_x_y_center < scan_r

    final_mask = mask_center | mask_zero
    # leave only atoms inside the cylinder
    bulk_octa = bulk_octa[final_mask]

    # Create a Stroh object with junk data
    stroh = Stroh(ElasticConstants(C11=141, C12=110, C44=98),
                  np.array([0, 0, 1]))

    c = ElasticConstants(C11=C11, C12=C12, C44=C44)
    burgers = alat * np.array([1., 1., 1.])/2.

    # Solving a new problem with Stroh.solve
    stroh.solve(c, burgers, axes=axes)

    dislo_octa = bulk_octa.copy()

    impurities_u = stroh.displacement(bulk_octa.positions - center)
    impurities_u = -impurities_u if hard_core else impurities_u

    dislo_octa.positions += impurities_u

    return dislo_octa


class BodyCenteredCubicTetrahedralFactory(SimpleCubicFactory):
    """A factory for creating tetrahedral lattices in bcc structure"""
    xtal_name = "bcc_tetrahedral"

    bravais_basis = [[0.0, 0.5, 0.25],
                     [0.0, 0.5, 0.75],
                     [0.0, 0.25, 0.5],
                     [0.0, 0.75, 0.5],
                     [0.5, 0.0, 0.75],
                     [0.25, 0.0, 0.5],
                     [0.75, 0.0, 0.5],
                     [0.5, 0.0, 0.25],
                     [0.5, 0.25, 0.0],
                     [0.5, 0.75, 0.0],
                     [0.25, 0.5, 0.0],
                     [0.75, 0.5, 0.0]]


class BodyCenteredCubicOctahedralFactory(SimpleCubicFactory):
    """A factory for creating octahedral lattices in bcc structure"""
    xtal_name = "bcc_octahedral"

    bravais_basis = [[0.5, 0.5, 0.0],
                     [0.0, 0.0, 0.5],
                     [0.5, 0.0, 0.0],
                     [0.5, 0.0, 0.5],
                     [0.0, 0.5, 0.0],
                     [0.0, 0.5, 0.5]]


def dipole_displacement_angle(W_bulk, dislo_coord_left, dislo_coord_right,
                              shift=0.0, mode=1.0):
    """
        Generates a simple displacement field for two dislocations in a dipole
        configuration uding simple Voltera solution as u = b/2 * angle
    """
    burgers = W_bulk.cell[2][2]

    shifted_positions = W_bulk.positions + shift - dislo_coord_left
    x, y, __ = shifted_positions.T
    displacement_left = np.arctan2(y, x) * burgers / (2.0 * np.pi)

    shifted_positions = W_bulk.positions + shift - dislo_coord_right
    x, y, __ = shifted_positions.T
    displacement_right = np.arctan2(y, mode*x) * burgers / (2.0 * np.pi)

    # make two easy core configurations

    u_dipole = np.zeros_like(W_bulk.positions)
    u_dipole.T[2] = displacement_left - mode*displacement_right

    return u_dipole


def get_u_img(W_bulk,
              dislo_coord_left,
              dislo_coord_right,
              n_img=10, n1_shift=0, n2_shift=0):
    """
        Function for getting displacemnt filed for images of quadrupole cells
        used by `make_screw_quadrupole`
    """

    u_img = np.zeros_like(W_bulk.positions)

    C1_quadrupole, C2_quadrupole, __ = W_bulk.get_cell()

    for n1 in range(-n_img, n_img + 1):
        for n2 in range(-n_img, n_img + 1):

            shift = n1 * C1_quadrupole + n2 * C2_quadrupole

            if n1 != n1_shift or n2 != n2_shift:

                u_img += dipole_displacement_angle(W_bulk,
                                                   dislo_coord_left + shift,
                                                   dislo_coord_right + shift,
                                                   shift=n2_shift * C2_quadrupole + n1_shift * C1_quadrupole)

    return u_img


def make_screw_quadrupole(alat,
                          left_shift=0,
                          right_shift=0,
                          n1u=5,
                          symbol="W"):
    r"""Generates a screw dislocation dipole configuration
       for effective quadrupole arrangement. Works for BCC systems.

    Parameters
    ----------
    alat : float
        Lattice parameter of the system in Angstrom.
    left_shift : float, optional
        Shift of the left dislocation core in number of dsitances to next
        equivalent disocation core positions needed for creation for final
        configuration for NEB. Default is 0.
    right_shift : float, optional
        shift of the right dislocation core in number of dsitances to next
        equivalent disocation core positions needed for creation for final
        configuration for NEB. Default is 0.
    n1u : int, odd number
        odd number! length of the cell a doubled distance between core along x.
        Main parameter to calculate cell vectors
    symbol : string
        Symbol of the element to pass to ase.lattuce.cubic.SimpleCubicFactory
        default is "W" for tungsten

    Returns
    -------
    disloc_quadrupole : ase.Atoms
        Resulting quadrupole configuration.
    W_bulk : ase.Atoms
        Perfect system.
    dislo_coord_left : list of float
        Coodrinates of left dislocation core [x, y]
    dislo_coord_right : list of float
        Coodrinates of right dislocation core [x, y]

    Notes
    -----

    Calculation of cell vectors
    +++++++++++++++++++++++++++
    From [1]_ we take:

    - Unit vectors for the cell are:

    .. math::

        u = \frac{1}{3}[1 \bar{2} 1];

    .. math::

        v = \frac{1}{3}[2 \bar{1} \bar{1}];

    .. math::

        z = b = \frac{1}{2}[1 1 1];

    - Cell vectors are:

    .. math::

        C_1 = n^u_1 u + n^v_1 v + C^z_1 z;

    .. math::

        C_2 = n^u_2 u + n^v_2 v + C^z_2 z;

    .. math::

        C_3 = z

    - For quadrupole arrangement n1u needs to be odd number,
      for 135 atoms cell we take n1u=5

    - To have quadrupole as as close as possible to a square one has to take:
    .. math::

        2 n^u_2 + n^v_2 = n^u_1

    .. math::

        n^v_2 \approx \frac{n^u_1}{\sqrt{3}}

    - for n1u = 5:

    .. math::

        n^v_2 \approx \frac{n^u_1}{\sqrt{3}} = 2.89 \approx 3.0

    .. math::

        n^u_2 = \frac{1}{2} (n^u_1 - n^v_2) \approx \frac{1}{2} (5-3)=1

    - Following [2]_ cell geometry is optimized by ading tilt compomemts
    Cz1 and Cz2 for our case of n1u = 3n - 1:

    Easy core

    .. math::

        C^z_1 = + \frac{1}{3}

    .. math::

        C^z_2 = + \frac{1}{6}

    Hard core

    .. math::

        C^z_1 = + \frac{1}{3}

    .. math::

        C^z_2 = + \frac{1}{6}

    may be typo in the paper check the original!

    References:
    +++++++++++

    .. [1] Ventelon, L. & Willaime, F. J 'Core structure and Peierls potential
       of screw dislocations in alpha-Fe from first principles: cluster versus
       dipole approaches' Computer-Aided Mater Des (2007) 14(Suppl 1): 85.
       https://doi.org/10.1007/s10820-007-9064-y

    .. [2] Cai W. (2005) Modeling Dislocations Using a Periodic Cell.
       In: Yip S. (eds) Handbook of Materials Modeling. Springer, Dordrecht
       https://link.springer.com/chapter/10.1007/978-1-4020-3286-8_42

    """

    unit_cell = BodyCenteredCubic(directions=[[1, -2, 1],
                                              [2, -1, -1],
                                              [1, 1, 1]],
                                  symbol=symbol,
                                  pbc=(True, True, True),
                                  latticeconstant=alat, debug=0)

    unit_cell_u, unit_cell_v, unit_cell_z = unit_cell.get_cell()

    # calculate the cell vectors according to the Ventelon paper
    # the real configrution depends on rounding check it here

    n2v = int(np.rint(n1u/np.sqrt(3.0)))
    # when the n1u - n2v difference is odd it is impossible to have
    # perfect arrangemt of translation along x with C2 equal to 0.5*n1u
    # choice of rounding between np.ceil() and np.trunc() makes a different
    # configuration but of same quality of arrangement of quadrupoles (test)
    n2u = np.ceil((n1u - n2v) / 2.)
    n1v = 0

    print("Not rounded values of C2 componets: ")
    print("n2u: %.2f,  n2v: %.2f" % ((n1u - n2v) / 2., n1u/np.sqrt(3.0)))
    print("Calculated cell vectors from n1u = %i" % n1u)
    print("n1v = %i" % n1v)
    print("n2u = %i" % n2u)
    print("n2v = %i" % n2v)

    bulk = unit_cell.copy()*[n1u, n2v, 1]

    # add another periodic shift in x direction to c2 vector
    # for proper periodicity (n^u_2=1) of the effective quadrupole arrangement

    bulk.cell[1] += n2u * unit_cell_u

    C1_quadrupole, C2_quadrupole, C3_quadrupole = bulk.get_cell()

    # calculation of dislocation cores positions
    # distance between centers of triangles along x
    # move to odd/even number -> get to upward/downward triangle
    x_core_dist = alat * np.sqrt(6.)/6.0

    # distance between centers of triangles along y
    y_core_dist = alat * np.sqrt(2.)/6.0

    # separation of the cores in a 1ux1v cell
    nx_left = 2
    nx_right = 5

    if n2v % 2 == 0:  # check if the number of cells in y direction is even
        # Even: then introduce cores between two equal halves of the cell
        ny_left = -2
        ny_right = -1

    else:  # Odd: introduce cores between two equal halves of the cell
        ny_left = 4
        ny_right = 5

    nx_left += 2.0 * left_shift
    nx_right += 2.0 * right_shift

    dislo_coord_left = np.array([nx_left * x_core_dist,
                                 ny_left * y_core_dist,
                                0.0])

    dislo_coord_right = np.array([nx_right * x_core_dist,
                                  ny_right * y_core_dist,
                                  0.0])

    # calculation of the shifts of the initial cores coordinates for the final
    # quadrupole arrangements

    # different x centering preferences for odd and even values
    if n2v % 2 == 0:  # check if the number of cells in y direction is even
        # Even:
        dislo_coord_left += (n2u - 1) * unit_cell_u
        dislo_coord_right += (n2u - 1 + np.trunc(n1u/2.0)) * unit_cell_u

    else:  # Odd:
        dislo_coord_left += n2u * unit_cell_u
        dislo_coord_right += (n2u + np.trunc(n1u/2.0)) * unit_cell_u

    dislo_coord_left += np.trunc(n2v/2.0) * unit_cell_v
    dislo_coord_right += np.trunc(n2v/2.0) * unit_cell_v

    u_quadrupole = dipole_displacement_angle(bulk,
                                             dislo_coord_left,
                                             dislo_coord_right)

    # get the image contribution from the dipoles around
    # (default value of N images to scan n_img=10)
    u_img = get_u_img(bulk,
                      dislo_coord_left,
                      dislo_coord_right)

    u_sum = u_quadrupole + u_img

    # calculate the field of neghbouring cell to estimate
    # linear u_err along C1 and C2 (see. Cai paper)

    # u_err along C2

    n1_shift = 0
    n2_shift = 1

    shift = n1_shift*C1_quadrupole + n2_shift*C2_quadrupole

    u_quadrupole_shifted = dipole_displacement_angle(bulk,
                                                     dislo_coord_left + shift,
                                                     dislo_coord_right + shift,
                                                     shift=shift)

    u_img_shifted = get_u_img(bulk,
                              dislo_coord_left,
                              dislo_coord_right,
                              n1_shift=n1_shift, n2_shift=n2_shift)

    u_sum_shifted = u_quadrupole_shifted + u_img_shifted

    delta_u = u_sum - u_sum_shifted

    delta_u_C2 = delta_u.T[2].mean()
    print("delta u c2: %.2f " % delta_u_C2)

    # u_err along C1

    n1_shift = 1
    n2_shift = 0

    shift = n1_shift*C1_quadrupole + n2_shift*C2_quadrupole

    u_quadrupole_shifted = dipole_displacement_angle(bulk,
                                                     dislo_coord_left + shift,
                                                     dislo_coord_right + shift,
                                                     shift=shift)

    u_img_shifted = get_u_img(bulk,
                              dislo_coord_left,
                              dislo_coord_right,
                              n1_shift=n1_shift, n2_shift=n2_shift)

    u_sum_shifted = u_quadrupole_shifted + u_img_shifted

    delta_u = u_sum - u_sum_shifted

    delta_u_C1 = delta_u.T[2].mean()
    print("delta u c1: %.3f" % delta_u_C1)

    x_scaled, y_scaled, __ = bulk.get_scaled_positions(wrap=False).T

    u_err_C2 = (y_scaled - 0.5)*delta_u_C2

    u_err_C1 = delta_u_C1*(x_scaled - 0.5)

    u_err = u_err_C1 + u_err_C2

    # Calculate the u_tilt to accomodate the stress (see. Cai paper)

    burgers = bulk.cell[2][2]

    u_tilt = 0.5 * burgers * (y_scaled - 0.5)

    final_u = u_sum
    final_u.T[2] += u_err - u_tilt

    disloc_quadrupole = bulk.copy()
    disloc_quadrupole.positions += final_u
    # tilt the cell according to the u_tilt
    disloc_quadrupole.cell[1][2] -= burgers/2.0
    bulk.cell[1][2] -= burgers/2.0

    return disloc_quadrupole, bulk, dislo_coord_left, dislo_coord_right


def make_screw_quadrupole_kink(alat, kind="double",
                               n1u=5, kink_length=20, symbol="W"):
    """Generates kink configuration using make_screw_quadrupole() function
       works for BCC structure.
       The method is based on paper
       https://doi.org/10.1016/j.jnucmat.2008.12.053

    Parameters
    ----------
    alat : float
        Lattice parameter of the system in Angstrom.
    kind : string
        kind of the kink: right, left or double
    n1u : int
        Number of lattice vectors for the quadrupole cell
        (make_screw_quadrupole() function)
    kink_length : int
        Length of the cell per kink along b in unit of b, must be even.
    symbol : string
        Symbol of the element to pass to ase.lattuce.cubic.SimpleCubicFactory
        default is "W" for tungsten

    Returns
    -------

    kink : ase.atoms
        kink configuration
    reference_straight_disloc : ase.atoms
        reference straight dislocation configuration
    large_bulk : ase.atoms
        large bulk cell corresponding to the kink configuration

    """

    b = np.sqrt(3.0) * alat / 2.0
    cent_x = np.sqrt(6.0) * alat / 3.0

    (ini_disloc_quadrupole,
     W_bulk, _, _) = make_screw_quadrupole(alat, n1u=n1u,
                                           left_shift=0.0,
                                           right_shift=0.0,
                                           symbol=symbol)

    (fin_disloc_quadrupole,
     W_bulk, _, _) = make_screw_quadrupole(alat, n1u=n1u,
                                           left_shift=1.0,
                                           right_shift=1.0,
                                           symbol=symbol)

    reference_straight_disloc = ini_disloc_quadrupole * [1, 1, kink_length]
    large_bulk = W_bulk * [1, 1, kink_length]
    __, __, z = large_bulk.positions.T

    if kind == "left":

        # we have to adjust the cell to make the kink vector periodic
        # here we remove one atomic row . it is nicely explained in the paper
        left_kink_mask = z < large_bulk.get_cell()[2][2] - 1.0 * b / 3.0 - 0.01
        large_bulk.cell[2][0] -= cent_x
        large_bulk.cell[2][2] -= 1.0 * b / 3.0
        large_bulk = large_bulk[left_kink_mask]

        kink = fin_disloc_quadrupole * [1, 1, kink_length // 2]
        upper_kink = ini_disloc_quadrupole * [1, 1, kink_length // 2]
        upper_kink.positions += np.array((0.0, 0.0, kink.cell[2][2]))
        kink.cell[2][2] += upper_kink.cell[2][2]
        kink.extend(upper_kink)

        # left kink is created the kink vector is in negative x direction
        # assuming (x, y, z) is right group of vectors
        kink = kink[left_kink_mask]
        kink.cell[2][0] -= cent_x
        kink.cell[2][2] -= 1.0 * b / 3.0

    elif kind == "right":

        # we have to adjust the cell to make the kink vector periodic
        # here we remove two atomic rows . it is nicely explained in the paper
        right_kink_mask = z < large_bulk.cell[2][2] - 2.0 * b / 3.0 - 0.01
        large_bulk.cell[2][0] += cent_x
        large_bulk.cell[2][2] -= 2.0 * b / 3.0
        large_bulk = large_bulk[right_kink_mask]

        kink = ini_disloc_quadrupole * [1, 1, kink_length // 2]
        upper_kink = fin_disloc_quadrupole * [1, 1, kink_length // 2]
        upper_kink.positions += np.array((0.0, 0.0, kink.cell[2][2]))
        kink.cell[2][2] += upper_kink.cell[2][2]
        kink.extend(upper_kink)

        kink = kink[right_kink_mask]
        # right kink is created when the kink vector is in positive x direction
        # assuming (x, y, z) is right group of vectors
        kink.cell[2][0] += cent_x
        kink.cell[2][2] -= 2.0 * b / 3.0

    elif kind == "double":

        # for the double kink it is kink length per kink
        kink = ini_disloc_quadrupole * [1, 1, kink_length // 2]
        middle_kink = fin_disloc_quadrupole * [1, 1, kink_length]
        middle_kink.positions += np.array((0.0, 0.0, kink.get_cell()[2][2]))

        kink.extend(middle_kink)
        kink.cell[2][2] += middle_kink.cell[2][2]

        upper_kink = ini_disloc_quadrupole * [1, 1, kink_length // 2]
        upper_kink.positions += np.array((0.0, 0.0, kink.get_cell()[2][2]))
        kink.extend(upper_kink)

        kink.cell[2][2] += upper_kink.cell[2][2]

        # double kink is double length
        large_bulk = W_bulk * [1, 1, 2 * kink_length]

    else:
        raise ValueError('Kind must be "right", "left" or "double"')

    return kink, reference_straight_disloc, large_bulk


def make_edge_cyl_001_100(a0, C11, C12, C44,
                          cylinder_r,
                          cutoff=5.5,
                          tol=1e-6,
                          symbol="W"):
    """Function to produce consistent edge dislocation configuration.

    Parameters
    ----------
    alat : float
        Lattice constant of the material.
    C11 : float
        C11 elastic constant of the material.
    C12 : float
        C12 elastic constant of the material.
    C44 : float
        C44 elastic constant of the material.
    cylinder_r : float
        Radius of cylinder of unconstrained atoms around the
        dislocation  in angstrom.
    cutoff : float
        Potential cutoff for determenition of size of
        fixed atoms region (2*cutoff)
    tol : float
        Tolerance for generation of self consistent solution.
    symbol : string
        Symbol of the element to pass to ase.lattuce.cubic.SimpleCubicFactory
        default is "W" for tungsten

    Returns
    -------
    bulk : ase.Atoms object
        Bulk configuration.
    disloc : ase.Atoms object
        Dislocation configuration.
    disp : np.array
        Corresponding displacement.
    """
    from atomman import ElasticConstants
    from atomman.defect import Stroh
    # Create a Stroh object with junk data
    stroh = Stroh(ElasticConstants(C11=141, C12=110, C44=98),
                  np.array([0, 0, 1]))

    axes = np.array([[1, 0, 0],
                     [0, 1, 0],
                     [0, 0, 1]])

    c = ElasticConstants(C11=C11, C12=C12, C44=C44)
    burgers = a0 * np.array([1., 0., 0.])

    # Solving a new problem with Stroh.solve
    stroh.solve(c, burgers, axes=axes)

    unit_cell = BodyCenteredCubic(directions=axes.tolist(),
                                  size=(1, 1, 1), symbol=symbol,
                                  pbc=(False, False, True),
                                  latticeconstant=a0)

    bulk = unit_cell.copy()

    # shift to make the zeros of the cell betweem the atomic planes
    # and under the midplane on Y axes
    X_midplane_shift = -0.25*a0
    Y_midplane_shift = -0.25*a0

    bulk_shift = [X_midplane_shift,
                  Y_midplane_shift,
                  0.0]

    bulk.positions += bulk_shift

    tot_r = cylinder_r + 2*cutoff + 0.01

    Lx = int(round(tot_r/a0))
    Ly = int(round(tot_r/a0))

    # factor 2 to make sure odd number of images is translated
    # it is important for the correct centering of the dislocation core
    bulk = bulk * (2*Lx, 2*Ly, 1)

    center_shift = [Lx * a0, Ly * a0, 0.0]

    bulk.positions -= center_shift
    # bulk.write("before.xyz")

    disp1 = stroh.displacement(bulk.positions)
    disloc = bulk.copy()
    res = np.inf
    i = 0
    while res > tol:
        disloc.positions = bulk.positions + disp1
        disp2 = stroh.displacement(disloc.positions)
        res = np.abs(disp1 - disp2).max()
        disp1 = disp2
        print('disloc SCF', i, '|d1-d2|_inf =', res)
        i += 1
        if i > 10:
            raise RuntimeError('Self-consistency did ' +
                               'not converge in 10 cycles')
    disp = disp2

    x, y, z = disloc.positions.T
    radius_x_y_zero = np.sqrt(x**2 + y**2)
    mask = radius_x_y_zero < tot_r
    disloc = disloc[mask]
    bulk = bulk[mask]
    # disloc.write("after_disp.xyz")

    x, y, z = disloc.positions.T
    radius_x_y_zero = np.sqrt(x**2 + y**2)
    mask_zero = radius_x_y_zero > cylinder_r
    fix_atoms = FixAtoms(mask=mask_zero)
    disloc.set_constraint(fix_atoms)

    return bulk, disloc, disp


def read_dislo_QMMM(filename=None, image=None):

    """
    Reads extended xyz file with QMMM configuration
    Uses "region" for mapping of QM, MM and fixed atoms
    Sets ase.constraints.FixAtoms constraint on fixed atoms

    Parameters
    ----------
    filename : path to xyz file
    image : image with "region" array to set up constraint and extract qm_mask

    Returns
    -------
    dislo_QMMM : Output ase.Atoms object
        Includes "region" array and FixAtoms constraint
    qm_mask : array mask for QM atoms mapping
    """

    if filename is not None:
        dislo_QMMM = read(filename)

    elif image is not None:
        dislo_QMMM = image

    else:
        raise RuntimeError("Please provide either path or image")

    region = dislo_QMMM.get_array("region")
    Nat = len(dislo_QMMM)

    print("Total number of atoms in read configuration: {0:7}".format(Nat))

    for region_type in np.unique(region):
        print("{0:52d} {1}".format(np.count_nonzero(region == region_type),
                                   region_type))

    if len(dislo_QMMM.constraints) == 0:

        print("Adding fixed atoms constraint")

        fix_mask = region == "fixed"
        fix_atoms = FixAtoms(mask=fix_mask)
        dislo_QMMM.set_constraint(fix_atoms)

    else:
        print("Constraints list is not zero")

    qm_mask = region == "QM"

    qm_atoms = dislo_QMMM[qm_mask]
    qm_atoms_types = np.array(qm_atoms.get_chemical_symbols())

    print("QM region atoms: {0:3d}".format(np.count_nonzero(qm_mask)))

    for qm_atom_type in np.unique(qm_atoms_types):

        print("{0:20d} {1}".format(np.count_nonzero(qm_atoms_types == qm_atom_type),
                                   qm_atom_type))

    return dislo_QMMM, qm_mask


def plot_bulk(atoms, n_planes=3, ax=None, ms=200):
    """
    Plots x, y coordinates of atoms colored according
    to non-equivalent planes in z plane
    """
    import matplotlib.pyplot as plt

    if ax is None:
        fig, ax = plt.subplots()

    x, y, z = atoms.positions.T

    zlim = atoms.cell[2, 2] / n_planes

    bins = np.linspace(zlim, atoms.cell[2, 2], num=n_planes)
    bins -= atoms.cell[2, 2] / (2.0 * n_planes)

    plane_ids = np.digitize(z, bins=bins)

    for plane_id in np.unique(plane_ids):
        mask = plane_id == plane_ids
        ax.scatter(x[mask], y[mask], s=ms, edgecolor="k")


def ovito_dxa_straight_dislo_info(disloc, structure="BCC", replicate_z=3):
    """
    A function to extract information from ovito dxa analysis.
    Current version works for 1b thick configurations
    containing straight dislocations.

    Parameters
    ----------
    disloc: ase.Atoms
        Atoms object containing the atomic configuration to analyse
    replicate_z: int
        Specifies number of times to replicate the configuration
        along the dislocation line.
        Ovito dxa analysis needs at least 3b thick cell to work.

    Returns
    -------
    Results: np.array(position, b, line, angle)

    """
    from ovito.io.ase import ase_to_ovito
    from ovito.modifiers import ReplicateModifier, DislocationAnalysisModifier
    from ovito.pipeline import StaticSource, Pipeline

    dxa_disloc = disloc.copy()
    if 'fix_mask' in dxa_disloc.arrays:
        del dxa_disloc.arrays['fix_mask']

    input_crystal_structures = {"BCC": DislocationAnalysisModifier.Lattice.BCC,
                                "FCC": DislocationAnalysisModifier.Lattice.FCC,
                                "Diamond": DislocationAnalysisModifier.Lattice.CubicDiamond}

    data = ase_to_ovito(dxa_disloc)
    pipeline = Pipeline(source=StaticSource(data=data))
    pipeline.modifiers.append(ReplicateModifier(num_z=replicate_z))
    dxa = DislocationAnalysisModifier(
          input_crystal_structure=input_crystal_structures[structure])
    pipeline.modifiers.append(dxa)

    data = pipeline.compute()
    results = []
    for segment in data.dislocations.segments:

        #  insure that this is a straight dislocation in a 1b thick cell
        length = segment.length / replicate_z
        try:
            np.testing.assert_almost_equal(length, dxa_disloc.cell[2, 2],
                                           decimal=2)
        except AssertionError as error:
            print("Dislocation might not be straight:")
            print(error)

        b = segment.true_burgers_vector

        b_hat = np.array(segment.spatial_burgers_vector)
        b_hat /= np.linalg.norm(b_hat)

        lines = np.diff(segment.points, axis=0)
        angles = []
        positions = []
        for point in segment.points:
            positions.append(point[:2])

        for line in lines:
            t_hat = line / np.linalg.norm(line)
            dot = np.abs(np.dot(t_hat, b_hat))
            angle = np.degrees(np.arccos(dot))
            angles.append(angle)

        position = np.array(positions).mean(axis=0)
        line = np.array(lines).mean(axis=0)
        angle = np.array(angles).mean()
        results.append([position, b, line, angle])

    return results


def get_centering_mask(atoms, radius,
                       core_position=[0., 0., 0.],
                       extension=[0., 0., 0.],):

    center = np.diag(atoms.cell) / 2

    r = np.sqrt(((atoms.positions[:, [0, 1]]
                  - center[[0, 1]]) ** 2).sum(axis=1))
    mask = r < radius

    core_position = np.array(core_position)
    shifted_center = center + core_position
    shifted_r = np.sqrt(((atoms.positions[:, [0, 1]] -
                          shifted_center[[0, 1]]) ** 2).sum(axis=1))
    shifted_mask = shifted_r < radius

    extension = np.array(extension)
    extended_center = center + extension
    extended_r = np.sqrt(((atoms.positions[:, [0, 1]] -
                           extended_center[[0, 1]]) ** 2).sum(axis=1))
    extended_mask = extended_r < radius

    final_mask = mask | shifted_mask | extended_mask

    return final_mask


def check_duplicates(atoms, distance=0.1):
    """
    Returns a mask of atoms that have at least
    one other atom closer than distance
    """
    mask = atoms.get_all_distances() < distance
    duplicates = np.full_like(atoms, False)
    for i, row in enumerate(mask):
        if any(row[i+1:]):
            duplicates[i] = True
    # print(f"found {duplicates.sum()} duplicates")
    return duplicates.astype(np.bool)

class AnisotropicDislocation:
    """
    Displacement and displacement gradient field of straight dislocation 
    in anisotropic elastic media. Ref: pp. 467 in J.P. Hirth and J. Lothe, 
    Theory of Dislocations, 2nd ed. Similar to class `CubicCrystalDislocation`.
    """

    def __init__(self, C11, C12, C44, axes,
                 slip_plane, disloc_line, burgers):
        """
        Setup a dislocation in a cubic crystal. 
        C11, C12 and C44 are the elastic constants in the Catersian geometry.
        The arg 'axes' is a 3x3 array containing axes of frame of reference (eg.crack system).
        The dislocation parameters required are the slip plane normal ('slip_plane'), the 
        dislocation line direction ('disloc_line') and the Burgers vector ('burgers').
        """

        # normalize axes of the cell (for NCFlex: crack system coordinates) 
        A = np.array([ np.array(v)/np.sqrt(np.dot(v,v)) for v in axes ])

        # normalize axis of dislocation coordinates
        n = slip_plane ; n = np.array(n) / np.sqrt(np.dot(n, n))
        xi = disloc_line ; xi = np.array(xi) / np.sqrt(np.dot(xi, xi))
        m = np.cross(n, xi) # dislocation glide direction
        m = np.array(m) / np.sqrt(np.dot(m, m))
        #disloc_sys = np.array([m, n, xi])
        #if np.linalg.det(disloc_sys) < 0:
        #    disloc_sys *= -1        
        
        # Rotate vectors from dislocation system to crack coordinates
        self.m = np.einsum('ij,j', A, m)
        self.n = np.einsum('ij,j', A, n)
        self.xi = np.einsum('ij,j', A, xi)
        self.b = np.einsum('ij,j', A, burgers)
        
        # define elastic constant in Voigt notation
        C_v = cubic_to_Voigt_6x6(C11, C12, C44)
        # convert Voigt to tensor
        C = Voigt_6x6_to_full_3x3x3x3(C_v)
        # rotate elastic matrix
        cijkl = np.einsum('ig,jh,ghmn,km,ln', \
            A, A, C, A, A)
    
        # solve the Stroh sextic formalism: the same as Stroh.py from atomman
        # this part can also be replaced by calling Stroh.py from atomman
        mm = np.einsum('i,ijkl,l', m, cijkl, m)
        mn = np.einsum('i,ijkl,l', m, cijkl, n)
        nm = np.einsum('i,ijkl,l', n, cijkl, m)
        nn = np.einsum('i,ijkl,l', n, cijkl, n)

        nninv = np.linalg.inv(nn)
        mn_nninv = np.dot(mn, nninv)

        N = np.zeros((6,6), dtype=float)
        N[0:3,0:3] = -np.dot(nninv, nm)
        N[0:3,3:6] = -nninv
        N[3:6,0:3] = -(np.dot(mn_nninv, nm) - mm)
        N[3:6,3:6] = -mn_nninv

        # slove the eigenvalue problem
        Np, Nv = np.linalg.eig(N)

        # The eigenvector Nv contains the vectors A and L.
        # Normalize A and L, such that 2*A*L=1 
        for i in range(0,6):
            norm = 2.0 * np.dot(Nv[0:3, i], Nv[3:6, i])
            Nv[0:3, i] /= np.sqrt(norm)
            Nv[3:6, i] /= np.sqrt(norm)

        self.Np = Np
        self.Nv = Nv

    def stroh_solve(self, coordinates): 
        """
        Displacement field of a straight dislocation. Currently only for 2D, can be extended.
        Parameters
        ----------
        coordindates : array
            Cartesian atomic coordinates with respect to the dislocation core.
        Returns
        -------
        u, v: array
            Stroh displacements along the crack running direction (axes[0]) and crack plane normal (axes[1]).
        """
        
        # calculation
        signs = np.sign(np.imag(self.Np))
        signs[np.where(signs==0.0)] = 1.0
        A = self.Nv[0:3,:]
        L = self.Nv[3:6,:]
        D = np.einsum('i,ij', self.b, L)
        constant_factor = signs * A * D

        eta = (np.expand_dims(np.einsum('i,ji', self.m, coordinates), axis=1)
            + np.outer(np.einsum('i,ji', self.n, coordinates), self.Np))

        # get the displacements
        disp = ((1.0/(2.0 * np.pi * 1.0j))
            * np.einsum('ij,kj', np.log(eta), constant_factor))
        
        u = np.real(disp)[:,0]
        v = np.real(disp)[:,1]

        return u, v
    
    def displacements(self, bulk, center=None, self_consistent=False,
                      tol=1e-6, max_iter=100, verbose=True):

        """
        Displacement field of a straight dislocation. Currently only for 2D, can be extended.
        Parameters
        ----------
        bulk : ASE atoms object
            Bulk cell whose axes are aligned with self.axes
        center : 3x1 array
            Position of the dislocation core within the cell
        Returns
        -------
        u, v: array
            Stroh displacements (optionally solved self-consistently) along the 
            crack running direction (axes[0]) and crack plane normal (axes[1]).
        """

        # Get atomic positions wrt dislocation core in Cartesian coordinates
        if center is None:
            center = np.diagonal(bulk.get_cell())/2
        coordinates = [ vec-center for vec in bulk.get_positions()]

        # Find initial Stroh displacements
        u1, v1 = self.stroh_solve(coordinates) 
        if not self_consistent:
            return u1, v1

        # Find self-consistent displacements
        res = np.inf
        i = 0
        while res > tol:
            coordinates[:,0] += u1
            coordinates[:,1] += v1
            u2, v2 = self.stroh_solve(coordinates)
            res = np.abs( np.array([ u1-u2 , v1-v2 ]) ).max()
            if verbose:
                print('disloc SCF', i, '|d1-d2|_inf =', res)
            u1 = u2.copy()
            v1 = v2.copy()
            i += 1
            if i > max_iter:
                raise RuntimeError('Self-consistency' +
                                   f'did not converge in {max_iter} cycles')

        return u1, v1
        

    def deformation_gradient(self, bulk, center=None):
        """
        Displacement gradient tensor of the dislocation. Currently only for 2D, can be extended.

        Parameters
        ----------
        bulk : ASE atoms object
            ASE bulk cell whose axes are aligned with self.axes
        center : 3x1 array
            Position of the dislocation core within the cell

        Returns
        -------
        du_dx, du_dy, dv_dx, dv_dy : array
            Displacement gradients:
            du and dv: displacements along crack running direction (axes[0])  & crack plane SS(axes[1]) respectively.
            dx and dy: the corresponding direction of the derivative.
        """

        # Get atomic positions wrt dislocation core in Cartesian coordinates
        if center is None:
            center = np.diagonal(bulk.get_cell())/2
        coordinates = [ vec-center for vec in bulk.get_positions()]

        signs = np.sign(np.imag(self.Np))
        signs[np.where(signs==0.0)] = 1.0
        
        A = self.Nv[0:3,:]
        A1 = self.Nv[0,:]
        A2 = self.Nv[1,:]
        A3 = self.Nv[2,:]
        L = self.Nv[3:6,:]
        D = signs * np.einsum('i,ij', self.b, L)

        eta = (np.expand_dims(np.einsum('i,ji', self.m, coordinates), axis=1)
            + np.outer(np.einsum('i,ji', self.n, coordinates), self.Np))

        # get the displacement gradient
        pref = (1.0/(2.0 * np.pi * 1.0j))
        du_dx = np.real((pref * np.einsum('ij,j', 1/eta, (self.m[0]+self.Np*self.n[0])*A1*D)))
        du_dy = np.real((pref * np.einsum('ij,j', 1/eta, (self.m[1]+self.Np*self.n[1])*A1*D)))   
        du_dz = np.real((pref * np.einsum('ij,j', 1/eta, (self.m[2]+self.Np*self.n[2])*A1*D)))
        dv_dx = np.real((pref * np.einsum('ij,j', 1/eta, (self.m[0]+self.Np*self.n[0])*A2*D)))
        dv_dy = np.real((pref * np.einsum('ij,j', 1/eta, (self.m[1]+self.Np*self.n[1])*A2*D)))   
        dv_dz = np.real((pref * np.einsum('ij,j', 1/eta, (self.m[2]+self.Np*self.n[2])*A2*D)))
        dw_dx = np.real((pref * np.einsum('ij,j', 1/eta, (self.m[0]+self.Np*self.n[0])*A3*D)))
        dw_dy = np.real((pref * np.einsum('ij,j', 1/eta, (self.m[1]+self.Np*self.n[1])*A3*D)))    
        dw_dz = np.real((pref * np.einsum('ij,j', 1/eta, (self.m[2]+self.Np*self.n[2])*A3*D)))
        
        # add unity matrix to turn this into the deformation gradient tensor.
        du_dx += np.ones_like(du_dx)
        dv_dy += np.ones_like(dv_dy)
        dw_dz += np.ones_like(dw_dz)

        return np.transpose([[du_dx, du_dy], [dv_dx, dv_dy]])

class CubicCrystalDislocation(metaclass=ABCMeta):
    '''
    Abstract base class for modelling a single dislocation
    '''

    # Mandatory Attributes of CubicCrystalDislocation with no defaults
    # These should be set by the child dislocation class, or by CubicCrystalDislocation.__init__
    # (see https://stackoverflow.com/questions/472000/usage-of-slots for more details on __slots__)
    __slots__ = ("burgers_dimensionless", "unit_cell_core_position_dimensionless",
                 "glide_distance_dimensionless", "crystalstructure", "axes",
                 "C11", "C12", "C44", "alat", "unit_cell")

    # Attributes with defaults
    # These may be overridden by child classes
    parity = np.zeros(2)
    n_planes = 3
    self_consistent = True
    pbc = [True, True, True]
    stroh = None

    def __init__(self, a, C11, C12, C44, symbol="W"):
        """
        This class represents a dislocation in a cubic crystal

        The dislocation is defined by the crystal unit cell,
        elastic constants C11, C12 and C44, crystal axes,
        burgers vector and optional shift and parity vectors.

        Parameters
        ----------
        a : lattice constant OR cubic ase.atoms.Atoms object
            Lattice constant passed to ase.lattice.cubic constructor or
            Atoms object used by ase.build.cut to get unit cell in correct orientation
        C11 : float
            Elastic Constants
        C12
        C44
        symbol : str
            Chemical symbol used to construct unit cell (if "a" is a lattice constant)


        Attributes
        ------------------------------
        alat : float
            lattice parameter (in A)
        unit_cell : ase.atoms.Atoms object
            bulk cell used to generate dislocations
        axes : np.array of float
            unit cell axes (b is normally along z direction)
        burgers_dimensionless : np.array of float
            burgers vector of the dislocation class, in a dimensionless alat=1 system
        burgers : np.array of float
            burgers vector of the atomistic dislocation
        unit_cell_core_position : np.array of float
            dislocation core position in the unit cell used to shift atomic positions to
            make the dislocation core the center of the cell
        parity : np.array
        glide_distance : float
            distance (in A) to the next equivalent core position in the glide direction
        n_planes : int
            number of non equivalent planes in z direction
        self_consistent : float
            default value for the displacement calculation
        crystalstructure : str
            Name of basic structure defining atomic geometry ("fcc", "bcc", "diamond")
        """

        # Create copies of immutable class attributes
        # Prevents side effects when E.G. changing burgers vector of an instance
        # Also makes changing cls.var and instance.var work as expected for these variables
        self.axes = self.axes.copy()
        self.burgers_dimensionless = self.burgers_dimensionless.copy()
        self.unit_cell_core_position_dimensionless = self.unit_cell_core_position_dimensionless.copy()
        self.parity = self.parity.copy()

        self.C11 = C11
        self.C12 = C12
        self.C44 = C44
        
        self.alat, self.unit_cell = validate_cubic_cell(a, symbol, self.axes, self.crystalstructure, self.pbc)

        self.glide_distance = self.alat * self.glide_distance_dimensionless

    def init_stroh(self):
        from atomman import ElasticConstants
        from atomman.defect import Stroh
        c = ElasticConstants(C11=self.C11, C12=self.C12, C44=self.C44)
        self.stroh = Stroh(c, burgers=self.burgers, axes=self.axes)

    # @property & @var.setter decorators used to ensure var and var_dimensionless don't get out of sync
    @property
    def burgers(self):
        return self.burgers_dimensionless * self.alat
    
    @burgers.setter
    def burgers(self, burgers):
        self.burgers_dimensionless = burgers / self.alat
        if self.stroh is None:
            self.init_stroh()

    def set_burgers(self, burgers):
        self.burgers = burgers

    @property
    def unit_cell_core_position(self):
        return self.unit_cell_core_position_dimensionless * self.alat
    
    @unit_cell_core_position.setter
    def unit_cell_core_position(self, position):
        self.unit_cell_core_position_dimensionless = position / self.alat

    @property
    def glide_distance(self):
        return self.glide_distance_dimensionless * self.alat
    
    @glide_distance.setter
    def glide_distance(self, distance):
        self.glide_distance_dimensionless = distance / self.alat

    def plot_unit_cell(self, ms=250, ax=None):
        import matplotlib.pyplot as plt

        if ax is None:
            fig, ax = plt.subplots()

        plot_bulk(self.unit_cell, self.n_planes, ax=ax, ms=ms)

        x_core, y_core, _ = self.unit_cell_core_position
        ax.scatter(x_core, y_core, marker="x", s=ms, c="red")
        ax.scatter(x_core + self.glide_distance, y_core, marker="x", s=ms,
                   c="blue")
        ax.set_aspect('equal')

        x0, y0, _ = np.diag(self.unit_cell.cell)

        ax.plot([0.0, 0.0, x0, x0, 0.0],
                [0.0, y0, y0, 0.0, 0.0], color="black", zorder=0)

        bulk_atoms = ax.scatter([], [], color="w", edgecolor="k",
                                label="lattice atoms")
        core1 = ax.scatter([], [], marker="x", label="initial core position",
                           c="r")
        core2 = ax.scatter([], [], marker="x", label="glide core position",
                           c="b")

        ax.legend(handles=[bulk_atoms, core1, core2], fontsize=12)
        ax.set_xlabel(r"$\AA$")
        ax.set_ylabel(r"$\AA$")

    def displacements(self, bulk_positions, center, self_consistent=True,
                      tol=1e-6, max_iter=100, verbose=True):
        if self.stroh is None:
            self.init_stroh()

        disp1 = np.real(self.stroh.displacement(bulk_positions - center))
        if not self_consistent:
            return disp1

        res = np.inf
        i = 0
        while res > tol:
            disloc_positions = bulk_positions + disp1
            disp2 = np.real(self.stroh.displacement(disloc_positions - center))
            res = np.abs(disp1 - disp2).max()
            disp1 = disp2
            if verbose:
                print('disloc SCF', i, '|d1-d2|_inf =', res)
            i += 1
            if i > max_iter:
                raise RuntimeError('Self-consistency' +
                                   f'did not converge in {max_iter} cycles')
        return disp2

    def build_cylinder(self, radius,
                       core_position=np.array([0., 0., 0.]),
                       extension=np.array([0., 0., 0.]),
                       fix_width=10.0, self_consistent=None):

        if self_consistent is None:
            self_consistent = self.self_consistent

        extent = np.array([2 * (radius + fix_width),
                           2 * (radius + fix_width), 1.])
        repeat = np.ceil(extent / np.diag(self.unit_cell.cell)).astype(int)

        # if the extension and core position is
        # within the unit cell, do not add extra unit cells
        repeat_extension = np.floor(2.0 * extension /
                                    np.diag(self.unit_cell.cell)).astype(int)
        repeat_core_position = np.floor(2.0 * core_position /
                                        np.diag(self.unit_cell.cell)).astype(int)

        extra_repeat = np.stack((repeat_core_position,
                                 repeat_extension)).max(axis=0)

        repeat += extra_repeat

        repeat[2] = 1  # exactly one cell in the periodic direction

        # ensure correct parity in x and y directions
        if repeat[0] % 2 != self.parity[0]:
            repeat[0] += 1
        if repeat[1] % 2 != self.parity[1]:
            repeat[1] += 1

        bulk = self.unit_cell * repeat
        # in order to get center from an atom to the desired position
        # we have to move the atoms in the opposite direction
        bulk.positions -= self.unit_cell_core_position

        center = np.diag(bulk.cell) / 2
        shifted_center = center + core_position

        cylinder_mask = get_centering_mask(bulk, radius,
                                           core_position, extension)

        # add square borders for the case of large extension or core position
        x, y, _ = bulk.positions.T
        x_mask = x - center[0] < extension[0] + core_position[0]
        x_mask = x_mask * (x - center[0] > 0)
        y_mask = np.abs(y - center[1]) < radius
        square_mask = y_mask & x_mask

        final_mask = square_mask | cylinder_mask

        bulk = bulk[final_mask]

        # disloc is a copy of bulk with displacements applied
        disloc = bulk.copy()

        disloc.positions += self.displacements(bulk.positions, shifted_center,
                                               self_consistent=self_consistent)

        r = np.sqrt(((bulk.positions[:, [0, 1]]
                      - center[[0, 1]])**2).sum(axis=1))

        fix_mask = r > radius - fix_width

        shifted_r = np.sqrt(((bulk.positions[:, [0, 1]] -
                              shifted_center[[0, 1]]) ** 2).sum(axis=1))

        shifted_fix_max = shifted_r > radius - fix_width
        extension = np.array(extension)
        extended_center = center + extension
        extended_r = np.sqrt(((bulk.positions[:, [0, 1]] -
                               extended_center[[0, 1]]) ** 2).sum(axis=1))
        extended_fix_max = extended_r > radius - fix_width
        final_fix_mask = fix_mask & shifted_fix_max & extended_fix_max

        x, y, _ = bulk.positions.T
        x_mask = x - center[0] < extension[0] + core_position[0]
        x_mask = x_mask * (x - center[0] > 0)
        y_mask = np.abs(y - center[1]) > radius - fix_width

        # change mask only between the centers of the cylinders
        final_fix_mask[x_mask] = y_mask[x_mask]

        disloc.set_array('fix_mask', final_fix_mask)
        disloc.set_constraint(FixAtoms(mask=final_fix_mask))

        # adding vacuum and centering breaks consistency
        # of displacement =  dislo.positions - bulk.positions
        # which is essential for plot_vitek and other tools
        # I could not find a way to add vacuum to both disloc and bulk
        # without spoiling the displacement
        # disloc.center(vacuum=2 * fix_width, axis=(0, 1))

        return bulk, disloc

    def build_glide_configurations(self, radius,
                                   average_positions=False, **kwargs):

        final_core_position = np.array([self.glide_distance, 0.0, 0.0])

        bulk_ini, disloc_ini = self.build_cylinder(radius,
                                                   extension=final_core_position,
                                                   **kwargs)

        _, disloc_fin = self.build_cylinder(radius,
                                            core_position=final_core_position,
                                            **kwargs)
        if average_positions:
            # get the fixed atoms constrain
            FixAtoms = disloc_ini.constraints[0]
            # get the indices of fixed atoms
            fixed_atoms_indices = FixAtoms.get_indices()

            # make the average position of fixed atoms
            # between initial and the last position
            ini_fix_pos = disloc_ini.get_positions()[fixed_atoms_indices]
            fin_fix_pos = disloc_fin.get_positions()[fixed_atoms_indices]

            new_av_pos = (ini_fix_pos + fin_fix_pos) / 2.0

            positions = disloc_ini.get_positions()
            positions[fixed_atoms_indices] = new_av_pos
            disloc_ini.set_positions(positions, apply_constraint=False)

            positions = disloc_fin.get_positions()
            positions[fixed_atoms_indices] = new_av_pos
            disloc_fin.set_positions(positions, apply_constraint=False)

        averaged_cell = (disloc_ini.cell + disloc_fin.cell) / 2.0
        disloc_ini.set_cell(averaged_cell)
        disloc_fin.set_cell(averaged_cell)

        return bulk_ini, disloc_ini, disloc_fin

    def build_impurity_cylinder(self, disloc, impurity, radius,
                                imp_symbol="H",
                                core_position=np.array([0., 0., 0.]),
                                extension=np.array([0., 0., 0.]),
                                self_consistent=False,
                                extra_bulk_at_core=False,
                                core_radius=0.5,
                                shift=np.array([0.0, 0.0, 0.0])):

        extent = np.array([2 * radius + np.linalg.norm(self.burgers),
                           2 * radius + np.linalg.norm(self.burgers), 1.])
        repeat = np.ceil(extent / np.diag(self.unit_cell.cell)).astype(int)

        # if the extension and core position is
        # within the unit cell, do not add extra unit cells
        repeat_extension = np.floor(extension /
                                    np.diag(self.unit_cell.cell)).astype(int)
        repeat_core_position = np.floor(core_position /
                                        np.diag(self.unit_cell.cell)).astype(int)

        extra_repeat = np.stack((repeat_core_position,
                                 repeat_extension)).max(axis=0)

        repeat += extra_repeat

        repeat[2] = 1  # exactly one cell in the periodic direction

        # ensure correct parity in x and y directions
        if repeat[0] % 2 != self.parity[0]:
            repeat[0] += 1
        if repeat[1] % 2 != self.parity[1]:
            repeat[1] += 1

        impurities_unit_cell = impurity(directions=self.axes.tolist(),
                                        size=(1, 1, 1),
                                        symbol=imp_symbol,
                                        pbc=(False, False, True),
                                        latticeconstant=self.alat)

        impurities_unit_cell.cell = self.unit_cell.cell
        impurities_unit_cell.wrap(pbc=True)
        duplicates = check_duplicates(impurities_unit_cell)
        impurities_unit_cell = impurities_unit_cell[np.logical_not(duplicates)]

        impurities_bulk = impurities_unit_cell * repeat
        # in order to get center from an atom to the desired position
        # we have to move the atoms in the opposite direction
        impurities_bulk.positions -= self.unit_cell_core_position

        # build a bulk impurities cylinder
        mask = get_centering_mask(impurities_bulk,
                                  radius + np.linalg.norm(self.burgers),
                                  core_position, extension)

        impurities_bulk = impurities_bulk[mask]

        center = np.diag(impurities_bulk.cell) / 2
        shifted_center = center + core_position

        # use stroh displacement for impurities
        # disloc is a copy of bulk with displacements applied
        impurities_disloc = impurities_bulk.copy()

        core_mask = get_centering_mask(impurities_bulk,
                                       core_radius,
                                       core_position, extension)

        print(f"Ignoring {core_mask.sum()} core impurities")
        non_core_mask = np.logical_not(core_mask)

        displacemets = self.displacements(impurities_bulk.positions[non_core_mask],
                                          shifted_center,
                                          self_consistent=self_consistent)

        impurities_disloc.positions[non_core_mask] += displacemets

        if extra_bulk_at_core:  # add extra bulk positions at dislocation core
            bulk_mask = get_centering_mask(impurities_bulk,
                                           1.1 * self.unit_cell_core_position[1],
                                           core_position + shift, extension)

            print(f"Adding {bulk_mask.sum()} extra atoms")
            impurities_disloc.extend(impurities_bulk[bulk_mask])

        mask = get_centering_mask(impurities_disloc,
                                  radius,
                                  core_position,
                                  extension)

        impurities_disloc = impurities_disloc[mask]

        disloc_center = np.diag(disloc.cell) / 2.
        delta = disloc_center - center
        delta[2] = 0.0
        impurities_disloc.positions += delta
        impurities_disloc.cell = disloc.cell

        return impurities_disloc


<<<<<<< HEAD
class BCCScrew111Dislocation(CubicCrystalDislocation):
    def __init__(self, alat, C11, C12, C44, symbol='W'):
        axes = np.array([[1, 1, -2],
                         [-1, 1, 0],
                         [1, 1, 1]])
        burgers = alat * np.array([1, 1, 1]) / 2.0
        unit_cell_core_position = alat * np.array([np.sqrt(6.)/6.0,
                                                   np.sqrt(2.)/6.0, 0])
        parity = [0, 0]
        unit_cell = BodyCenteredCubic(directions=axes.tolist(),
                                      size=(1, 1, 1), symbol=symbol,
                                      pbc=True,
                                      latticeconstant=alat)
        glide_distance = alat * np.linalg.norm(axes[0]) / 3.0
        super().__init__(unit_cell, alat, C11, C12, C44,
                         axes, burgers, unit_cell_core_position, parity,
                         glide_distance)


class BCCEdge111Dislocation(CubicCrystalDislocation):
    def __init__(self, alat, C11, C12, C44, symbol='W'):
        axes = np.array([[1, 1, 1],
                         [1, -1, 0],
                         [1, 1, -2]])
        burgers = alat * np.array([1, 1, 1]) / 2.0
        unit_cell_core_position = alat * np.array([(1.0/3.0) * np.sqrt(3.0)/2.0,
                                                  0.25 * np.sqrt(2.0), 0])
        parity = [0, 0]
        unit_cell = BodyCenteredCubic(directions=axes.tolist(),
                                      size=(1, 1, 1), symbol=symbol,
                                      pbc=True,
                                      latticeconstant=alat)
        glide_distance = np.linalg.norm(burgers) / 3.0
        n_planes = 6
        super().__init__(unit_cell, alat, C11, C12, C44,
                         axes, burgers, unit_cell_core_position, parity,
                         glide_distance, n_planes=n_planes)

class BCCEdge111barDislocation(CubicCrystalDislocation):
    def __init__(self, alat, C11, C12, C44, symbol='Fe'):
        axes = np.array([[1, 1, -1],
                         [1, 1, 2],
                         [1, -1, 0]])
        burgers = alat * np.array([-1, -1, 1]) / 2.0 
        unit_cell_core_position = alat * np.array([(1.0/3.0) * np.sqrt(3.0)/2.0,
                                  0.25 * np.sqrt(2.0), 0])
        parity = [0, 0]
        unit_cell = BodyCenteredCubic(directions=axes.tolist(),
                                      size=(1, 1, 1), symbol=symbol,
                                      pbc=True,
                                      latticeconstant=alat)
        glide_distance = np.linalg.norm(burgers) / 3.0 #?
        n_planes = 1 
        super().__init__(unit_cell, alat, C11, C12, C44,
                         axes, burgers, unit_cell_core_position, parity,
                         glide_distance, n_planes=n_planes)
        
class BCCMixed111Dislocation(CubicCrystalDislocation):
    def __init__(self, alat, C11, C12, C44, symbol='W'):
        axes = np.array([[1, -1, -2],
                         [1, 1, 0],
                         [1, -1, 1]])
        burgers = alat * np.array([1, -1, -1]) / 2.0
        parity = [0, 0]
        unit_cell = BodyCenteredCubic(directions=axes.tolist(),
                                      size=(1, 1, 1), symbol=symbol,
                                      pbc=True,
                                      latticeconstant=alat)

        # middle of the right edge of the first upward triangle
        core_position = (unit_cell.positions[1] +
                         unit_cell.positions[2]) / 2.0

        unit_cell_core_position = np.array([core_position[0],
                                            core_position[1], 0])

        glide_distance = alat * np.linalg.norm(axes[0]) / 3.0
        super().__init__(unit_cell, alat, C11, C12, C44,
                         axes, burgers, unit_cell_core_position, parity,
                         glide_distance)


class BCCEdge100Dislocation(CubicCrystalDislocation):
    def __init__(self, alat, C11, C12, C44, symbol='W'):
        axes = np.array([[1, 0, 0],
                         [0, 0, -1],
                         [0, 1, 0]])
        burgers = alat * np.array([1, 0, 0])
        unit_cell_core_position = alat * np.array([0.25,
                                                   0.25, 0])
        parity = [0, 0]
        unit_cell = BodyCenteredCubic(directions=axes.tolist(),
                                      size=(1, 1, 1), symbol=symbol,
                                      pbc=True,
                                      latticeconstant=alat)
        glide_distance = alat
        n_planes = 2
        super().__init__(unit_cell, alat, C11, C12, C44,
                         axes, burgers, unit_cell_core_position, parity,
                         glide_distance, n_planes=n_planes)


class BCCEdge100110Dislocation(CubicCrystalDislocation):
    def __init__(self, alat, C11, C12, C44, symbol='W'):
        axes = np.array([[1, 0, 0],
                         [0, 1, 1],
                         [0, -1, 1]])
        burgers = alat * np.array([1, 0, 0])
        unit_cell_core_position = alat * np.array([0.5,
                                                   np.sqrt(2.) / 4.0, 0])
        parity = [0, 0]
        unit_cell = BodyCenteredCubic(directions=axes.tolist(),
                                      size=(1, 1, 1), symbol=symbol,
                                      pbc=True,
                                      latticeconstant=alat)
        glide_distance = 0.5 * alat
        n_planes = 2
        super().__init__(unit_cell, alat, C11, C12, C44,
                         axes, burgers, unit_cell_core_position, parity,
                         glide_distance, n_planes=n_planes)


class DiamondGlide30degreePartial(CubicCrystalDislocation):
    def __init__(self, alat, C11, C12, C44, symbol='C'):
        axes = np.array([[1, 1, -2],
                         [1, 1, 1],
                         [1, -1, 0]])

        burgers = alat * np.array([1, -2, 1.]) / 6.

        disloCenterX = 0.5 * (alat * np.linalg.norm(axes[0])) / 6.0
        # 1/4 + 1/2 * (1/3 - 1/4) - to be in the middle of the glide set
        disloCenterY = 7.0 * (alat * np.linalg.norm(axes[1])) / 24.0

        unit_cell_core_position = np.array([disloCenterX,
                                            disloCenterY, 0])

        parity = [0, 0]

        unit_cell = Diamond(symbol, directions=axes.tolist(),
                            pbc=(False, False, True),
                            latticeconstant=alat)

        glide_distance = alat * np.linalg.norm(axes[0]) / 4.0

        n_planes = 2
        # There is very small distance between
        # atomic planes in glide configuration.
        # Due to significant anisotropy application of the self consistent
        # displacement field leads to deformation of the atomic planes.
        # This leads to the cut plane crossing one of the atomic planes and
        # thus breaking the stacking fault.
        self_consistent = False
        super().__init__(unit_cell, alat, C11, C12, C44,
                         axes, burgers, unit_cell_core_position, parity,
                         glide_distance, n_planes=n_planes,
                         self_consistent=self_consistent)


class DiamondGlide90degreePartial(CubicCrystalDislocation):
    def __init__(self, alat, C11, C12, C44, symbol='C'):
        axes = np.array([[1, 1, -2],
                         [1, 1, 1],
                         [1, -1, 0]])

        burgers = alat * np.array([1., 1., -2.]) / 6.

        disloCenterX = 0.5 * (alat * np.linalg.norm(axes[0])) / 6.0
        # 1/4 + 1/2 * (1/3 - 1/4) - to be in the middle of the glide set
        disloCenterY = 7.0 * (alat * np.linalg.norm(axes[1])) / 24.0

        unit_cell_core_position = np.array([disloCenterX,
                                            disloCenterY, 0])

        parity = [0, 0]

        unit_cell = Diamond(symbol, directions=axes.tolist(),
                            pbc=(False, False, True),
                            latticeconstant=alat)

        glide_distance = alat * np.linalg.norm(axes[0]) / 4.0

        n_planes = 2
        # There is very small distance between
        # atomic planes in glide configuration.
        # Due to significant anisotropy application of the self consistent
        # displacement field leads to deformation of the atomic planes.
        # This leads to the cut plane crossing one of the atomic planes and
        # thus breaking the stacking fault.
        self_consistent = False
        super().__init__(unit_cell, alat, C11, C12, C44,
                         axes, burgers, unit_cell_core_position, parity,
                         glide_distance, n_planes=n_planes,
                         self_consistent=self_consistent)

=======
class CubicCrystalDissociatedDislocation(CubicCrystalDislocation, metaclass=ABCMeta):
    '''
    Abstract base class for modelling dissociated dislocation systems
    '''
    # Inherits all slots from CubicCrystalDislocation as well
    __slots__ = ("left_dislocation", "right_dislocation")
>>>>>>> 04cab5ab

    # Space for overriding the burgers vectors from cls.left_dislocation.burgers_dimensionless
    new_left_burgers = None
    new_right_burgers = None
    def __init__(self, a, C11, C12, C44, symbol="W"):
        """
        This class represents a dissociated dislocation in a cubic crystal
        with burgers vector b = b_left + b_right.

        Args:
            identical to CubicCrystalDislocation

        Raises:
            ValueError: If resulting burgers vector
                        burgers is not a sum of burgers vectors of
                        left and right dislocations.
            ValueError: If one of the properties of
                        left and righ dislocations are not the same.
        """

        self.left_dislocation = self.left_dislocation(a, C11, C12, C44, symbol)
        self.right_dislocation = self.right_dislocation(a, C11, C12, C44, symbol)

        # Change disloc burgers vectors, if requested
        if self.new_left_burgers is not None:
            self.left_dislocation.burgers_dimensionless = self.new_left_burgers.copy()
        if self.new_right_burgers is not None:
            self.right_dislocation.burgers_dimensionless = self.new_right_burgers.copy()
        
        # Set self.attrs based on left disloc attrs
        left_dislocation = self.left_dislocation
        right_dislocation = self.right_dislocation
        self.crystalstructure = left_dislocation.crystalstructure
        self.axes = left_dislocation.axes.copy()
        self.unit_cell_core_position_dimensionless = left_dislocation.unit_cell_core_position_dimensionless.copy()
        self.parity = left_dislocation.parity
        self.glide_distance_dimensionless = left_dislocation.glide_distance_dimensionless
        self.n_planes = left_dislocation.n_planes
        self.self_consistent = left_dislocation.self_consistent

        super().__init__(a, C11, C12, C44, symbol)

        # Validation of disloc inputs
        try:
            np.testing.assert_almost_equal(left_dislocation.burgers +
                                           right_dislocation.burgers,
                                           self.burgers)
        except AssertionError as error:
            print(error)
            raise ValueError("Burgers vectors of left and right disloctions" +
                             "do not add up to the desired vector")

        # checking that parameters of
        # left and right dislocations are the same
        try:
            assert left_dislocation.alat == right_dislocation.alat
            assert left_dislocation.C11 == right_dislocation.C11
            assert left_dislocation.C12 == right_dislocation.C12
            assert left_dislocation.C44 == right_dislocation.C44

            np.testing.assert_equal(left_dislocation.unit_cell.get_chemical_symbols(),
                                    right_dislocation.unit_cell.get_chemical_symbols())
            np.testing.assert_equal(left_dislocation.unit_cell.cell.cellpar(),
                                    right_dislocation.unit_cell.cell.cellpar())
            np.testing.assert_equal(left_dislocation.unit_cell.positions,
                                    right_dislocation.unit_cell.positions)

            np.testing.assert_equal(left_dislocation.axes,
                                    right_dislocation.axes)

            np.testing.assert_equal(left_dislocation.unit_cell_core_position,
                                    right_dislocation.unit_cell_core_position)

            np.testing.assert_equal(left_dislocation.parity,
                                    right_dislocation.parity)

            np.testing.assert_equal(left_dislocation.glide_distance,
                                    right_dislocation.glide_distance)

            assert left_dislocation.n_planes == right_dislocation.n_planes
            assert left_dislocation.self_consistent == right_dislocation.self_consistent

        except AssertionError as error:
            print("Parameters of left and right partials are not the same!")
            print(error)
            raise ValueError("Parameters of left and right" +
                             "partials must be the same")


    def build_cylinder(self, radius, partial_distance=0,
                       core_position=np.array([0., 0., 0.]),
                       extension=np.array([0., 0., 0.]),
                       fix_width=10.0, self_consistent=None):
        """
        Overloaded function to make dissociated dislocations.
        Partial distance is provided as an integer to define number
        of glide distances between two partials.

        Parameters
        ----------
        radius: float
            radius of the cell
        partial_distance: int
            distance between partials (SF length) in number of glide distances.
            Default is 0 -> non dissociated dislocation
            with b = b_left + b_right is produced
        """

        if self_consistent is None:
            self_consistent = self.self_consistent

        partial_distance_Angstrom = np.array(
            [self.glide_distance * partial_distance, 0.0, 0.0])

        bulk, disloc = self.left_dislocation.build_cylinder(radius,
                                                            extension=extension + partial_distance_Angstrom,
                                                            core_position=core_position,
                                                            fix_width=fix_width,
                                                            self_consistent=self_consistent)

        _, disloc_right = self.right_dislocation.build_cylinder(radius,
                                                                core_position=core_position + partial_distance_Angstrom,
                                                                extension=extension,
                                                                fix_width=fix_width,
                                                                self_consistent=self_consistent)

        u_right = disloc_right.positions - bulk.positions
        disloc.positions += u_right

        return bulk, disloc

    def displacements(self, bulk_positions, center,
                      partial_distance=0, **kwargs):
        """Overloaded function to provide correct displacements
        for the dissociated dislocation.
        Partial distance is provided as an integer to define number
        of glide distances between two partials.
        """

        partial_distance_Angstrom = np.array(
            [self.glide_distance * partial_distance, 0.0, 0.0])

        left_u = self.left_dislocation.displacements(bulk_positions, center,
                                                     **kwargs)
        right_u = self.right_dislocation.displacements(bulk_positions,
                                                       center + partial_distance_Angstrom,
                                                       **kwargs)

        return left_u + right_u


class BCCScrew111Dislocation(CubicCrystalDislocation):
    crystalstructure = "bcc"
    axes = np.array([[1, 1, -2],
                     [-1, 1, 0],
                     [1, 1, 1]])
    burgers_dimensionless = np.array([1, 1, 1]) / 2.0
    unit_cell_core_position_dimensionless = np.array([np.sqrt(6.)/6.0, np.sqrt(2.)/6.0, 0])
    glide_distance_dimensionless = np.sqrt(6) / 3.0


class BCCEdge111Dislocation(CubicCrystalDislocation):
    crystalstructure = "bcc"
    axes = np.array([[1, 1, 1],
                     [1, -1, 0],
                     [1, 1, -2]])
    burgers_dimensionless = np.array([1, 1, 1]) / 2.0
    unit_cell_core_position_dimensionless =  np.array([(1.0/3.0) * np.sqrt(3.0)/2.0, 0.25 * np.sqrt(2.0), 0])
    glide_distance_dimensionless = np.sqrt(3) / 3.0
    n_planes = 6


class BCCMixed111Dislocation(CubicCrystalDislocation):
    crystalstructure = "bcc"
    axes = np.array([[1, -1, -2],
                     [1, 1, 0],
                     [1, -1, 1]])
    burgers_dimensionless = np.array([1, -1, -1]) / 2.0
    glide_distance_dimensionless = np.sqrt(6) / 3.0
    # middle of the right edge of the first upward triangle
    # half way between (1/6, 1/2, 0) and (1/3, 0, 0) in fractional coords
    unit_cell_core_position_dimensionless = np.array([1/6, 1/6, 0])


class BCCEdge100Dislocation(CubicCrystalDislocation):
    crystalstructure = "bcc"
    axes = np.array([[1, 0, 0],
                     [0, 0, -1],
                     [0, 1, 0]])
    burgers_dimensionless = np.array([1, 0, 0])
    unit_cell_core_position_dimensionless = np.array([1/4, 1/4, 0])
    glide_distance_dimensionless = 1.0
    n_planes = 2


class BCCEdge100110Dislocation(CubicCrystalDislocation):
    crystalstructure = "bcc"
    axes = np.array([[1, 0, 0],
                     [0, 1, 1],
                     [0, -1, 1]])
    burgers_dimensionless = np.array([1, 0, 0])
    unit_cell_core_position_dimensionless = np.array([0.5, np.sqrt(2) / 4.0, 0])
    glide_distance_dimensionless = 0.5
    n_planes = 2


class DiamondGlide30degreePartial(CubicCrystalDislocation):
    crystalstructure="diamond"
    axes = np.array([[1, 1, -2],
                     [1, 1, 1],
                     [1, -1, 0]])
    burgers_dimensionless = np.array([1, -2, 1.]) / 6.
    glide_distance_dimensionless = np.sqrt(6) / 4.0
    # 1/4 + 1/2 * (1/3 - 1/4) - to be in the middle of the glide set
    unit_cell_core_position_dimensionless = np.array([np.sqrt(6)/12, 7*np.sqrt(3)/24, 0])
    n_planes = 2
    # There is very small distance between
    # atomic planes in glide configuration.
    # Due to significant anisotropy application of the self consistent
    # displacement field leads to deformation of the atomic planes.
    # This leads to the cut plane crossing one of the atomic planes and
    # thus breaking the stacking fault.
    self_consistent = False


class DiamondGlide90degreePartial(CubicCrystalDislocation):
    crystalstructure = "diamond"
    axes = np.array([[1, 1, -2],
                     [1, 1, 1],
                     [1, -1, 0]])
    # 1/4 + 1/2 * (1/3 - 1/4) - to be in the middle of the glide set
    unit_cell_core_position_dimensionless = np.array([np.sqrt(6)/12, 7 * np.sqrt(3) / 24, 0])
    burgers_dimensionless = np.array([1., 1., -2.]) / 6.
    glide_distance_dimensionless = np.sqrt(6)/4
    n_planes = 2
    # There is very small distance between
    # atomic planes in glide configuration.
    # Due to significant anisotropy application of the self consistent
    # displacement field leads to deformation of the atomic planes.
    # This leads to the cut plane crossing one of the atomic planes and
    # thus breaking the stacking fault.
    self_consistent = False


class DiamondGlideScrew(CubicCrystalDissociatedDislocation):
    burgers_dimensionless = np.array([1, -1, 0]) / 2
    new_left_burgers = np.array([2., -1., -1.]) / 6
    left_dislocation = DiamondGlide30degreePartial
    right_dislocation = DiamondGlide30degreePartial


class DiamondGlide60Degree(CubicCrystalDissociatedDislocation):
    burgers_dimensionless = np.array([1, 0, -1]) / 2
    new_left_burgers = np.array([2., -1., -1.]) / 6
    left_dislocation = DiamondGlide30degreePartial
    right_dislocation = DiamondGlide90degreePartial


class FCCScrewShockleyPartial(CubicCrystalDislocation):
    crystalstructure="fcc"
    axes = np.array([[1, 1, -2],
                     [1, 1, 1],
                     [1, -1, 0]])
    burgers_dimensionless = np.array([1, -2, 1.]) / 6.
    glide_distance_dimensionless = np.sqrt(6) / 4.0
    n_planes = 2
    unit_cell_core_position_dimensionless = np.array([5/6, 1/9, 0])


class FCCEdgeShockleyPartial(CubicCrystalDislocation):
    crystalstructure = "fcc"
    axes = np.array([[1, -1, 0],
                     [1, 1, 1],
                     [-1, -1, 2]])
    burgers_dimensionless = np.array([1, -2, 1.]) / 6
    unit_cell_core_position_dimensionless = np.array([0, 1/6 , 0])
    glide_distance_dimensionless = np.sqrt(2)/4
    n_planes = 6


class FCCScrew110Dislocation(CubicCrystalDissociatedDislocation):
    burgers_dimensionless = np.array([1, -1, 0]) / 2
    new_left_burgers = np.array([2., -1., -1.]) / 6
    left_dislocation = FCCScrewShockleyPartial
    right_dislocation = FCCScrewShockleyPartial


class FCCEdge110Dislocation(CubicCrystalDissociatedDislocation):
    crystalstructure = "fcc"
    burgers_dimensionless = np.array([1, -1, 0]) / 2
    new_left_burgers = np.array([2., -1., -1.]) / 6
    left_dislocation = FCCEdgeShockleyPartial
    right_dislocation = FCCEdgeShockleyPartial


class FixedLineAtoms:
    """Constrain atoms to move along a given direction only."""
    def __init__(self, a, direction):
        self.a = a
        self.dir = direction / np.sqrt(np.dot(direction, direction))

    def adjust_positions(self, atoms, newpositions):
        steps = newpositions[self.a] - atoms.positions[self.a]
        newpositions[self.a] = (atoms.positions[self.a] +
                                np.einsum("ij,j,k", steps, self.dir, self.dir))

    def adjust_forces(self, atoms, forces):
        forces[self.a] = np.einsum("ij,j,k", forces[self.a], self.dir, self.dir)


def gamma_line(unit_cell, calc=None, shift_dir=0, surface=2,
               size=[2, 2, 2], factor=15, n_dots=11,
               relax=True, fmax=1.0e-2, return_images=False):
    """
    This function performs a calculation of a cross-sections in 'shift_dir`
    of the generalized stacking fault (GSF) gamma
    surface with `surface` orientation.
    *A gamma surface is defined as the energy variation when the
    crystal is cut along a particular plane and then one of the
    resulting parts is displaced along a particular direction. This
    quantity is related to the energy landscape of dislocations and
    provides data out of equilibrium, preserving the crystal state.*
    For examples for the case of W and more details see section 4.2
    and figure 2 in [J. Phys.: Condens. Matter 25 (2013) 395502 (15pp)]\
                    (http://iopscience.iop.org/0953-8984/25/39/395502)

    Parameters
    ----------
    unit_cell: ase.Atoms
        Unit cell to construct gamma surface from.
        Should have a ase.calculator attached as calc
        in order to perform relaxation.
    calc: ase.calculator
        if unit_cell.calc is None set unit_cell.calc to calc
    shift_dir: int
        index of unit_cell axes to shift atoms
    surface: int
        index of unit_cell axes to be the surface normal direction
    size: list of ints
        start size of the cell
    factor: int
        factor to increase the size of the cell along
        the surface normal direction
    n_dots: int
        number of images along the gamma line
    relax: bool
        flag to perform relaxation
    fmax: float
        maximum force value for relaxation
    return_images: bool
        flag to control if the atomic configurations are returned
        together with the results

    Returns
    -------
    deltas: np.array
        shift distance of every image in Angstroms
    totens: np.array
        gamma surface energy in eV / Angstroms^2
    images: list of ase.Atoms
            images along the gamma surface. Returned if return_images is True
    """

    from ase.optimize import LBFGSLineSearch

    if unit_cell.calc is None:
        if calc is None:
            raise RuntimeError("Please set atoms calculator or provide calc")
        else:
            unit_cell.calc = calc

    size = np.array(size)
    directions = np.array([0, 1, 2])

    period = unit_cell.cell[shift_dir, shift_dir]
    size[surface] *= factor
    slab = unit_cell * size.tolist()

    top_mask = slab.positions.T[surface] > slab.cell[surface, surface] / 2.0

    surface_direction = directions == surface
    slab.pbc = (~surface_direction).tolist()
    slab.center(axis=surface, vacuum=10)

    images = []
    totens = []
    deltas = []

    for delta in np.linspace(0.0, period, num=n_dots):

        image = slab.copy()
        image.positions[:, shift_dir][top_mask] += delta

        select_all = np.full_like(image, True, dtype=bool)
        image.set_constraint(
            FixedLineAtoms(select_all, surface_direction.astype(int)))
        image.calc = unit_cell.calc

        if image.get_forces().max() < fmax:
            raise RuntimeError(
                "Initial max force is smaller than fmax!" +
                "Check surface direction")

        if relax:
            opt = LBFGSLineSearch(image)
            opt.run(fmax=fmax)
            images.append(image)

        deltas.append(delta)
        totens.append(image.get_potential_energy())

    totens = np.array(totens)
    totens -= totens[0]

    surface_area_dirs = directions[~(directions == surface)]
    surface_area = (slab.cell.lengths()[surface_area_dirs[0]] *
                    slab.cell.lengths()[surface_area_dirs[1]])

    totens /= surface_area  # results in eV/A^2

    if return_images:
        return np.array(deltas), totens, images
    else:
        return np.array(deltas), totens<|MERGE_RESOLUTION|>--- conflicted
+++ resolved
@@ -42,12 +42,9 @@
 
 from matscipy.neighbours import neighbour_list, mic
 from matscipy.elasticity import fit_elastic_constants
-<<<<<<< HEAD
 from matscipy.elasticity import Voigt_6x6_to_full_3x3x3x3
 from matscipy.elasticity import cubic_to_Voigt_6x6
-=======
 from matscipy.utils import validate_cubic_cell
->>>>>>> 04cab5ab
 
 
 def make_screw_cyl(alat, C11, C12, C44,
@@ -2772,210 +2769,12 @@
         return impurities_disloc
 
 
-<<<<<<< HEAD
-class BCCScrew111Dislocation(CubicCrystalDislocation):
-    def __init__(self, alat, C11, C12, C44, symbol='W'):
-        axes = np.array([[1, 1, -2],
-                         [-1, 1, 0],
-                         [1, 1, 1]])
-        burgers = alat * np.array([1, 1, 1]) / 2.0
-        unit_cell_core_position = alat * np.array([np.sqrt(6.)/6.0,
-                                                   np.sqrt(2.)/6.0, 0])
-        parity = [0, 0]
-        unit_cell = BodyCenteredCubic(directions=axes.tolist(),
-                                      size=(1, 1, 1), symbol=symbol,
-                                      pbc=True,
-                                      latticeconstant=alat)
-        glide_distance = alat * np.linalg.norm(axes[0]) / 3.0
-        super().__init__(unit_cell, alat, C11, C12, C44,
-                         axes, burgers, unit_cell_core_position, parity,
-                         glide_distance)
-
-
-class BCCEdge111Dislocation(CubicCrystalDislocation):
-    def __init__(self, alat, C11, C12, C44, symbol='W'):
-        axes = np.array([[1, 1, 1],
-                         [1, -1, 0],
-                         [1, 1, -2]])
-        burgers = alat * np.array([1, 1, 1]) / 2.0
-        unit_cell_core_position = alat * np.array([(1.0/3.0) * np.sqrt(3.0)/2.0,
-                                                  0.25 * np.sqrt(2.0), 0])
-        parity = [0, 0]
-        unit_cell = BodyCenteredCubic(directions=axes.tolist(),
-                                      size=(1, 1, 1), symbol=symbol,
-                                      pbc=True,
-                                      latticeconstant=alat)
-        glide_distance = np.linalg.norm(burgers) / 3.0
-        n_planes = 6
-        super().__init__(unit_cell, alat, C11, C12, C44,
-                         axes, burgers, unit_cell_core_position, parity,
-                         glide_distance, n_planes=n_planes)
-
-class BCCEdge111barDislocation(CubicCrystalDislocation):
-    def __init__(self, alat, C11, C12, C44, symbol='Fe'):
-        axes = np.array([[1, 1, -1],
-                         [1, 1, 2],
-                         [1, -1, 0]])
-        burgers = alat * np.array([-1, -1, 1]) / 2.0 
-        unit_cell_core_position = alat * np.array([(1.0/3.0) * np.sqrt(3.0)/2.0,
-                                  0.25 * np.sqrt(2.0), 0])
-        parity = [0, 0]
-        unit_cell = BodyCenteredCubic(directions=axes.tolist(),
-                                      size=(1, 1, 1), symbol=symbol,
-                                      pbc=True,
-                                      latticeconstant=alat)
-        glide_distance = np.linalg.norm(burgers) / 3.0 #?
-        n_planes = 1 
-        super().__init__(unit_cell, alat, C11, C12, C44,
-                         axes, burgers, unit_cell_core_position, parity,
-                         glide_distance, n_planes=n_planes)
-        
-class BCCMixed111Dislocation(CubicCrystalDislocation):
-    def __init__(self, alat, C11, C12, C44, symbol='W'):
-        axes = np.array([[1, -1, -2],
-                         [1, 1, 0],
-                         [1, -1, 1]])
-        burgers = alat * np.array([1, -1, -1]) / 2.0
-        parity = [0, 0]
-        unit_cell = BodyCenteredCubic(directions=axes.tolist(),
-                                      size=(1, 1, 1), symbol=symbol,
-                                      pbc=True,
-                                      latticeconstant=alat)
-
-        # middle of the right edge of the first upward triangle
-        core_position = (unit_cell.positions[1] +
-                         unit_cell.positions[2]) / 2.0
-
-        unit_cell_core_position = np.array([core_position[0],
-                                            core_position[1], 0])
-
-        glide_distance = alat * np.linalg.norm(axes[0]) / 3.0
-        super().__init__(unit_cell, alat, C11, C12, C44,
-                         axes, burgers, unit_cell_core_position, parity,
-                         glide_distance)
-
-
-class BCCEdge100Dislocation(CubicCrystalDislocation):
-    def __init__(self, alat, C11, C12, C44, symbol='W'):
-        axes = np.array([[1, 0, 0],
-                         [0, 0, -1],
-                         [0, 1, 0]])
-        burgers = alat * np.array([1, 0, 0])
-        unit_cell_core_position = alat * np.array([0.25,
-                                                   0.25, 0])
-        parity = [0, 0]
-        unit_cell = BodyCenteredCubic(directions=axes.tolist(),
-                                      size=(1, 1, 1), symbol=symbol,
-                                      pbc=True,
-                                      latticeconstant=alat)
-        glide_distance = alat
-        n_planes = 2
-        super().__init__(unit_cell, alat, C11, C12, C44,
-                         axes, burgers, unit_cell_core_position, parity,
-                         glide_distance, n_planes=n_planes)
-
-
-class BCCEdge100110Dislocation(CubicCrystalDislocation):
-    def __init__(self, alat, C11, C12, C44, symbol='W'):
-        axes = np.array([[1, 0, 0],
-                         [0, 1, 1],
-                         [0, -1, 1]])
-        burgers = alat * np.array([1, 0, 0])
-        unit_cell_core_position = alat * np.array([0.5,
-                                                   np.sqrt(2.) / 4.0, 0])
-        parity = [0, 0]
-        unit_cell = BodyCenteredCubic(directions=axes.tolist(),
-                                      size=(1, 1, 1), symbol=symbol,
-                                      pbc=True,
-                                      latticeconstant=alat)
-        glide_distance = 0.5 * alat
-        n_planes = 2
-        super().__init__(unit_cell, alat, C11, C12, C44,
-                         axes, burgers, unit_cell_core_position, parity,
-                         glide_distance, n_planes=n_planes)
-
-
-class DiamondGlide30degreePartial(CubicCrystalDislocation):
-    def __init__(self, alat, C11, C12, C44, symbol='C'):
-        axes = np.array([[1, 1, -2],
-                         [1, 1, 1],
-                         [1, -1, 0]])
-
-        burgers = alat * np.array([1, -2, 1.]) / 6.
-
-        disloCenterX = 0.5 * (alat * np.linalg.norm(axes[0])) / 6.0
-        # 1/4 + 1/2 * (1/3 - 1/4) - to be in the middle of the glide set
-        disloCenterY = 7.0 * (alat * np.linalg.norm(axes[1])) / 24.0
-
-        unit_cell_core_position = np.array([disloCenterX,
-                                            disloCenterY, 0])
-
-        parity = [0, 0]
-
-        unit_cell = Diamond(symbol, directions=axes.tolist(),
-                            pbc=(False, False, True),
-                            latticeconstant=alat)
-
-        glide_distance = alat * np.linalg.norm(axes[0]) / 4.0
-
-        n_planes = 2
-        # There is very small distance between
-        # atomic planes in glide configuration.
-        # Due to significant anisotropy application of the self consistent
-        # displacement field leads to deformation of the atomic planes.
-        # This leads to the cut plane crossing one of the atomic planes and
-        # thus breaking the stacking fault.
-        self_consistent = False
-        super().__init__(unit_cell, alat, C11, C12, C44,
-                         axes, burgers, unit_cell_core_position, parity,
-                         glide_distance, n_planes=n_planes,
-                         self_consistent=self_consistent)
-
-
-class DiamondGlide90degreePartial(CubicCrystalDislocation):
-    def __init__(self, alat, C11, C12, C44, symbol='C'):
-        axes = np.array([[1, 1, -2],
-                         [1, 1, 1],
-                         [1, -1, 0]])
-
-        burgers = alat * np.array([1., 1., -2.]) / 6.
-
-        disloCenterX = 0.5 * (alat * np.linalg.norm(axes[0])) / 6.0
-        # 1/4 + 1/2 * (1/3 - 1/4) - to be in the middle of the glide set
-        disloCenterY = 7.0 * (alat * np.linalg.norm(axes[1])) / 24.0
-
-        unit_cell_core_position = np.array([disloCenterX,
-                                            disloCenterY, 0])
-
-        parity = [0, 0]
-
-        unit_cell = Diamond(symbol, directions=axes.tolist(),
-                            pbc=(False, False, True),
-                            latticeconstant=alat)
-
-        glide_distance = alat * np.linalg.norm(axes[0]) / 4.0
-
-        n_planes = 2
-        # There is very small distance between
-        # atomic planes in glide configuration.
-        # Due to significant anisotropy application of the self consistent
-        # displacement field leads to deformation of the atomic planes.
-        # This leads to the cut plane crossing one of the atomic planes and
-        # thus breaking the stacking fault.
-        self_consistent = False
-        super().__init__(unit_cell, alat, C11, C12, C44,
-                         axes, burgers, unit_cell_core_position, parity,
-                         glide_distance, n_planes=n_planes,
-                         self_consistent=self_consistent)
-
-=======
 class CubicCrystalDissociatedDislocation(CubicCrystalDislocation, metaclass=ABCMeta):
     '''
     Abstract base class for modelling dissociated dislocation systems
     '''
     # Inherits all slots from CubicCrystalDislocation as well
     __slots__ = ("left_dislocation", "right_dislocation")
->>>>>>> 04cab5ab
 
     # Space for overriding the burgers vectors from cls.left_dislocation.burgers_dimensionless
     new_left_burgers = None
@@ -3147,6 +2946,15 @@
     glide_distance_dimensionless = np.sqrt(3) / 3.0
     n_planes = 6
 
+class BCCEdge111barDislocation(CubicCrystalDislocation):
+    crystalstructure = "bcc"
+    axes = np.array([[1, 1, -1],
+                     [1, 1, 2],
+                     [1, -1, 0]])
+    burgers_dimensionless = np.array([-1, -1, 1]) / 2.0
+    unit_cell_core_position_dimensionless =  np.array([(1.0/3.0) * np.sqrt(3.0)/2.0, 0.25 * np.sqrt(2.0), 0])
+    glide_distance_dimensionless = np.sqrt(3) / 3.0
+    n_planes = 1
 
 class BCCMixed111Dislocation(CubicCrystalDislocation):
     crystalstructure = "bcc"
