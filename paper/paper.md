--- conflicted
+++ resolved
@@ -83,11 +83,7 @@
     index: 5
   - name: Department of Materials, Imperial College London, London SW7 2AZ, United Kingdom
     index: 6
-<<<<<<< HEAD
-  - name: Fritz Haber Institute of the Max Planck Society, Faradayweg 4-6, D-14195 Berlin, Germany
-=======
   - name: Fritz Haber Institute of the Max Planck Society, Faradayweg 4-6, 14195 Berlin, Germany
->>>>>>> d0d65c4d
     index: 7
   - name: Cluster of Excellence livMatS, Freiburg Center for Interactive Materials and Bioinspired Technologies, University of Freiburg, Georges-Köhler-Allee 105, 79110 Freiburg, Germany
     index: 8
